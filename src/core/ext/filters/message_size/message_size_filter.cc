--- conflicted
+++ resolved
@@ -154,13 +154,8 @@
 
   ~call_data() { GRPC_ERROR_UNREF(error); }
 
-<<<<<<< HEAD
-  grpc_call_combiner* call_combiner;
+  grpc_core::CallCombiner* call_combiner;
   grpc_core::MessageSizeParsedObject::message_size_limits limits;
-=======
-  grpc_core::CallCombiner* call_combiner;
-  message_size_limits limits;
->>>>>>> defcbda8
   // Receive closures are chained: we inject this closure as the
   // recv_message_ready up-call on transport_stream_op, and remember to
   // call our next_recv_message_ready member after handling it.
