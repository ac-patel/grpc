--- conflicted
+++ resolved
@@ -223,11 +223,8 @@
     <file baseinstalldir="/" name="src/core/lib/iomgr/sockaddr_posix.h" role="src" />
     <file baseinstalldir="/" name="src/core/lib/iomgr/sockaddr_utils.h" role="src" />
     <file baseinstalldir="/" name="src/core/lib/iomgr/sockaddr_windows.h" role="src" />
-<<<<<<< HEAD
     <file baseinstalldir="/" name="src/core/lib/iomgr/socket_mutator.h" role="src" />
-=======
     <file baseinstalldir="/" name="src/core/lib/iomgr/socket_utils.h" role="src" />
->>>>>>> 11948f74
     <file baseinstalldir="/" name="src/core/lib/iomgr/socket_utils_posix.h" role="src" />
     <file baseinstalldir="/" name="src/core/lib/iomgr/socket_windows.h" role="src" />
     <file baseinstalldir="/" name="src/core/lib/iomgr/tcp_client.h" role="src" />
