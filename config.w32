--- conflicted
+++ resolved
@@ -37,6 +37,7 @@
     "src\\core\\lib\\gpr\\log_windows.cc " +
     "src\\core\\lib\\gpr\\mpscq.cc " +
     "src\\core\\lib\\gpr\\murmur_hash.cc " +
+    "src\\core\\lib\\gpr\\object_registry.cc " +
     "src\\core\\lib\\gpr\\string.cc " +
     "src\\core\\lib\\gpr\\string_posix.cc " +
     "src\\core\\lib\\gpr\\string_util_windows.cc " +
@@ -60,52 +61,6 @@
     "src\\core\\lib\\gpr\\wrap_memcpy.cc " +
     "src\\core\\lib\\profiling\\basic_timers.cc " +
     "src\\core\\lib\\profiling\\stap_timers.cc " +
-<<<<<<< HEAD
-    "src\\core\\lib\\support\\alloc.cc " +
-    "src\\core\\lib\\support\\arena.cc " +
-    "src\\core\\lib\\support\\atm.cc " +
-    "src\\core\\lib\\support\\avl.cc " +
-    "src\\core\\lib\\support\\cmdline.cc " +
-    "src\\core\\lib\\support\\cpu_iphone.cc " +
-    "src\\core\\lib\\support\\cpu_linux.cc " +
-    "src\\core\\lib\\support\\cpu_posix.cc " +
-    "src\\core\\lib\\support\\cpu_windows.cc " +
-    "src\\core\\lib\\support\\env_linux.cc " +
-    "src\\core\\lib\\support\\env_posix.cc " +
-    "src\\core\\lib\\support\\env_windows.cc " +
-    "src\\core\\lib\\support\\fork.cc " +
-    "src\\core\\lib\\support\\host_port.cc " +
-    "src\\core\\lib\\support\\log.cc " +
-    "src\\core\\lib\\support\\log_android.cc " +
-    "src\\core\\lib\\support\\log_linux.cc " +
-    "src\\core\\lib\\support\\log_posix.cc " +
-    "src\\core\\lib\\support\\log_windows.cc " +
-    "src\\core\\lib\\support\\mpscq.cc " +
-    "src\\core\\lib\\support\\murmur_hash.cc " +
-    "src\\core\\lib\\support\\object_registry.cc " +
-    "src\\core\\lib\\support\\string.cc " +
-    "src\\core\\lib\\support\\string_posix.cc " +
-    "src\\core\\lib\\support\\string_util_windows.cc " +
-    "src\\core\\lib\\support\\string_windows.cc " +
-    "src\\core\\lib\\support\\subprocess_posix.cc " +
-    "src\\core\\lib\\support\\subprocess_windows.cc " +
-    "src\\core\\lib\\support\\sync.cc " +
-    "src\\core\\lib\\support\\sync_posix.cc " +
-    "src\\core\\lib\\support\\sync_windows.cc " +
-    "src\\core\\lib\\support\\thd.cc " +
-    "src\\core\\lib\\support\\thd_posix.cc " +
-    "src\\core\\lib\\support\\thd_windows.cc " +
-    "src\\core\\lib\\support\\time.cc " +
-    "src\\core\\lib\\support\\time_posix.cc " +
-    "src\\core\\lib\\support\\time_precise.cc " +
-    "src\\core\\lib\\support\\time_windows.cc " +
-    "src\\core\\lib\\support\\tls_pthread.cc " +
-    "src\\core\\lib\\support\\tmpfile_msys.cc " +
-    "src\\core\\lib\\support\\tmpfile_posix.cc " +
-    "src\\core\\lib\\support\\tmpfile_windows.cc " +
-    "src\\core\\lib\\support\\wrap_memcpy.cc " +
-=======
->>>>>>> ac0808b1
     "src\\core\\lib\\surface\\init.cc " +
     "src\\core\\lib\\backoff\\backoff.cc " +
     "src\\core\\lib\\channel\\channel_args.cc " +
