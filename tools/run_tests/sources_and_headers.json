

[
  {
    "deps": [
      "gpr", 
      "gpr_test_util", 
      "grpc", 
      "grpc_test_util"
    ], 
    "headers": [], 
    "is_filegroup": false, 
    "language": "c", 
    "name": "alarm_test", 
    "src": [
      "test/core/surface/alarm_test.c"
    ], 
    "third_party": false, 
    "type": "target"
  }, 
  {
    "deps": [
      "gpr", 
      "gpr_test_util", 
      "grpc", 
      "grpc_test_util"
    ], 
    "headers": [], 
    "is_filegroup": false, 
    "language": "c", 
    "name": "algorithm_test", 
    "src": [
      "test/core/compression/algorithm_test.c"
    ], 
    "third_party": false, 
    "type": "target"
  }, 
  {
    "deps": [
      "gpr", 
      "gpr_test_util"
    ], 
    "headers": [], 
    "is_filegroup": false, 
    "language": "c", 
    "name": "alloc_test", 
    "src": [
      "test/core/support/alloc_test.c"
    ], 
    "third_party": false, 
    "type": "target"
  }, 
  {
    "deps": [
      "gpr", 
      "gpr_test_util", 
      "grpc", 
      "grpc_test_util"
    ], 
    "headers": [], 
    "is_filegroup": false, 
    "language": "c", 
    "name": "alpn_test", 
    "src": [
      "test/core/transport/chttp2/alpn_test.c"
    ], 
    "third_party": false, 
    "type": "target"
  }, 
  {
    "deps": [
      "gpr", 
      "gpr_test_util", 
      "grpc", 
      "grpc_test_util"
    ], 
    "headers": [], 
    "is_filegroup": false, 
    "language": "c", 
    "name": "api_fuzzer", 
    "src": [
      "test/core/end2end/fuzzers/api_fuzzer.c"
    ], 
    "third_party": false, 
    "type": "target"
  }, 
  {
    "deps": [
      "gpr", 
      "gpr_test_util", 
      "grpc", 
      "grpc_test_util", 
      "test_tcp_server"
    ], 
    "headers": [], 
    "is_filegroup": false, 
    "language": "c", 
    "name": "bad_server_response_test", 
    "src": [
      "test/core/end2end/bad_server_response_test.c"
    ], 
    "third_party": false, 
    "type": "target"
  }, 
  {
    "deps": [
      "grpc", 
      "grpc_test_util"
    ], 
    "headers": [], 
    "is_filegroup": false, 
    "language": "c", 
    "name": "bin_decoder_test", 
    "src": [
      "test/core/transport/chttp2/bin_decoder_test.c"
    ], 
    "third_party": false, 
    "type": "target"
  }, 
  {
    "deps": [
      "grpc", 
      "grpc_test_util"
    ], 
    "headers": [], 
    "is_filegroup": false, 
    "language": "c", 
    "name": "bin_encoder_test", 
    "src": [
      "test/core/transport/chttp2/bin_encoder_test.c"
    ], 
    "third_party": false, 
    "type": "target"
  }, 
  {
    "deps": [
      "gpr", 
      "gpr_test_util", 
      "grpc", 
      "grpc_test_util"
    ], 
    "headers": [], 
    "is_filegroup": false, 
    "language": "c", 
    "name": "census_context_test", 
    "src": [
      "test/core/census/context_test.c"
    ], 
    "third_party": false, 
    "type": "target"
  }, 
  {
    "deps": [
      "gpr", 
      "gpr_test_util", 
      "grpc", 
      "grpc_test_util"
    ], 
    "headers": [], 
    "is_filegroup": false, 
    "language": "c", 
    "name": "census_resource_test", 
    "src": [
      "test/core/census/resource_test.c"
    ], 
    "third_party": false, 
    "type": "target"
  }, 
  {
    "deps": [
      "gpr", 
      "gpr_test_util", 
      "grpc", 
      "grpc_test_util"
    ], 
    "headers": [], 
    "is_filegroup": false, 
    "language": "c", 
    "name": "census_trace_context_test", 
    "src": [
      "test/core/census/trace_context_test.c"
    ], 
    "third_party": false, 
    "type": "target"
  }, 
  {
    "deps": [
      "gpr", 
      "gpr_test_util", 
      "grpc", 
      "grpc_test_util"
    ], 
    "headers": [], 
    "is_filegroup": false, 
    "language": "c", 
    "name": "channel_create_test", 
    "src": [
      "test/core/surface/channel_create_test.c"
    ], 
    "third_party": false, 
    "type": "target"
  }, 
  {
    "deps": [
      "gpr", 
      "gpr_test_util", 
      "grpc", 
      "grpc_test_util"
    ], 
    "headers": [], 
    "is_filegroup": false, 
    "language": "c", 
    "name": "chttp2_hpack_encoder_test", 
    "src": [
      "test/core/transport/chttp2/hpack_encoder_test.c"
    ], 
    "third_party": false, 
    "type": "target"
  }, 
  {
    "deps": [
      "gpr", 
      "gpr_test_util", 
      "grpc", 
      "grpc_test_util"
    ], 
    "headers": [], 
    "is_filegroup": false, 
    "language": "c", 
    "name": "chttp2_status_conversion_test", 
    "src": [
      "test/core/transport/chttp2/status_conversion_test.c"
    ], 
    "third_party": false, 
    "type": "target"
  }, 
  {
    "deps": [
      "gpr", 
      "gpr_test_util", 
      "grpc", 
      "grpc_test_util"
    ], 
    "headers": [], 
    "is_filegroup": false, 
    "language": "c", 
    "name": "chttp2_stream_map_test", 
    "src": [
      "test/core/transport/chttp2/stream_map_test.c"
    ], 
    "third_party": false, 
    "type": "target"
  }, 
  {
    "deps": [
      "gpr", 
      "gpr_test_util", 
      "grpc", 
      "grpc_test_util"
    ], 
    "headers": [], 
    "is_filegroup": false, 
    "language": "c", 
    "name": "chttp2_varint_test", 
    "src": [
      "test/core/transport/chttp2/varint_test.c"
    ], 
    "third_party": false, 
    "type": "target"
  }, 
  {
    "deps": [
      "gpr", 
      "gpr_test_util", 
      "grpc", 
      "grpc_test_util"
    ], 
    "headers": [], 
    "is_filegroup": false, 
    "language": "c", 
    "name": "client_fuzzer", 
    "src": [
      "test/core/end2end/fuzzers/client_fuzzer.c"
    ], 
    "third_party": false, 
    "type": "target"
  }, 
  {
    "deps": [
      "gpr", 
      "gpr_test_util", 
      "grpc", 
      "grpc_test_util"
    ], 
    "headers": [], 
    "is_filegroup": false, 
    "language": "c", 
    "name": "combiner_test", 
    "src": [
      "test/core/iomgr/combiner_test.c"
    ], 
    "third_party": false, 
    "type": "target"
  }, 
  {
    "deps": [
      "gpr", 
      "gpr_test_util", 
      "grpc", 
      "grpc_test_util"
    ], 
    "headers": [], 
    "is_filegroup": false, 
    "language": "c", 
    "name": "compression_test", 
    "src": [
      "test/core/compression/compression_test.c"
    ], 
    "third_party": false, 
    "type": "target"
  }, 
  {
    "deps": [
      "gpr", 
      "gpr_test_util", 
      "grpc", 
      "grpc_test_util"
    ], 
    "headers": [], 
    "is_filegroup": false, 
    "language": "c", 
    "name": "concurrent_connectivity_test", 
    "src": [
      "test/core/surface/concurrent_connectivity_test.c"
    ], 
    "third_party": false, 
    "type": "target"
  }, 
  {
    "deps": [
      "gpr", 
      "gpr_test_util", 
      "grpc", 
      "grpc_test_util"
    ], 
    "headers": [], 
    "is_filegroup": false, 
    "language": "c", 
    "name": "connection_refused_test", 
    "src": [
      "test/core/end2end/connection_refused_test.c"
    ], 
    "third_party": false, 
    "type": "target"
  }, 
  {
    "deps": [
      "gpr", 
      "gpr_test_util", 
      "grpc", 
      "grpc_test_util"
    ], 
    "headers": [], 
    "is_filegroup": false, 
    "language": "c", 
    "name": "dns_resolver_connectivity_test", 
    "src": [
      "test/core/client_channel/resolvers/dns_resolver_connectivity_test.c"
    ], 
    "third_party": false, 
    "type": "target"
  }, 
  {
    "deps": [
      "gpr", 
      "gpr_test_util", 
      "grpc", 
      "grpc_test_util"
    ], 
    "headers": [], 
    "is_filegroup": false, 
    "language": "c", 
    "name": "dns_resolver_test", 
    "src": [
      "test/core/client_channel/resolvers/dns_resolver_test.c"
    ], 
    "third_party": false, 
    "type": "target"
  }, 
  {
    "deps": [
      "gpr", 
      "gpr_test_util", 
      "grpc", 
      "grpc_test_util"
    ], 
    "headers": [], 
    "is_filegroup": false, 
    "language": "c", 
    "name": "dualstack_socket_test", 
    "src": [
      "test/core/end2end/dualstack_socket_test.c"
    ], 
    "third_party": false, 
    "type": "target"
  }, 
  {
    "deps": [
      "gpr", 
      "gpr_test_util", 
      "grpc", 
      "grpc_test_util"
    ], 
    "headers": [], 
    "is_filegroup": false, 
    "language": "c", 
    "name": "endpoint_pair_test", 
    "src": [
      "test/core/iomgr/endpoint_pair_test.c"
    ], 
    "third_party": false, 
    "type": "target"
  }, 
  {
    "deps": [
      "gpr", 
      "gpr_test_util", 
      "grpc", 
      "grpc_test_util"
    ], 
    "headers": [], 
    "is_filegroup": false, 
    "language": "c", 
    "name": "ev_epoll_linux_test", 
    "src": [
      "test/core/iomgr/ev_epoll_linux_test.c"
    ], 
    "third_party": false, 
    "type": "target"
  }, 
  {
    "deps": [
      "gpr", 
      "gpr_test_util", 
      "grpc", 
      "grpc_test_util"
    ], 
    "headers": [], 
    "is_filegroup": false, 
    "language": "c", 
    "name": "fd_conservation_posix_test", 
    "src": [
      "test/core/iomgr/fd_conservation_posix_test.c"
    ], 
    "third_party": false, 
    "type": "target"
  }, 
  {
    "deps": [
      "gpr", 
      "gpr_test_util", 
      "grpc", 
      "grpc_test_util"
    ], 
    "headers": [], 
    "is_filegroup": false, 
    "language": "c", 
    "name": "fd_posix_test", 
    "src": [
      "test/core/iomgr/fd_posix_test.c"
    ], 
    "third_party": false, 
    "type": "target"
  }, 
  {
    "deps": [
      "gpr", 
      "gpr_test_util", 
      "grpc", 
      "grpc_test_util"
    ], 
    "headers": [], 
    "is_filegroup": false, 
    "language": "c", 
    "name": "fling_client", 
    "src": [
      "test/core/fling/client.c"
    ], 
    "third_party": false, 
    "type": "target"
  }, 
  {
    "deps": [
      "gpr", 
      "gpr_test_util", 
      "grpc", 
      "grpc_test_util"
    ], 
    "headers": [], 
    "is_filegroup": false, 
    "language": "c", 
    "name": "fling_server", 
    "src": [
      "test/core/fling/server.c"
    ], 
    "third_party": false, 
    "type": "target"
  }, 
  {
    "deps": [
      "gpr", 
      "gpr_test_util", 
      "grpc", 
      "grpc_test_util"
    ], 
    "headers": [], 
    "is_filegroup": false, 
    "language": "c", 
    "name": "fling_stream_test", 
    "src": [
      "test/core/fling/fling_stream_test.c"
    ], 
    "third_party": false, 
    "type": "target"
  }, 
  {
    "deps": [
      "gpr", 
      "gpr_test_util", 
      "grpc", 
      "grpc_test_util"
    ], 
    "headers": [], 
    "is_filegroup": false, 
    "language": "c", 
    "name": "fling_test", 
    "src": [
      "test/core/fling/fling_test.c"
    ], 
    "third_party": false, 
    "type": "target"
  }, 
  {
    "deps": [
      "gpr", 
      "grpc"
    ], 
    "headers": [], 
    "is_filegroup": false, 
    "language": "c", 
    "name": "gen_hpack_tables", 
    "src": [
      "tools/codegen/core/gen_hpack_tables.c"
    ], 
    "third_party": false, 
    "type": "target"
  }, 
  {
    "deps": [], 
    "headers": [], 
    "is_filegroup": false, 
    "language": "c", 
    "name": "gen_legal_metadata_characters", 
    "src": [
      "tools/codegen/core/gen_legal_metadata_characters.c"
    ], 
    "third_party": false, 
    "type": "target"
  }, 
  {
    "deps": [], 
    "headers": [], 
    "is_filegroup": false, 
    "language": "c", 
    "name": "gen_percent_encoding_tables", 
    "src": [
      "tools/codegen/core/gen_percent_encoding_tables.c"
    ], 
    "third_party": false, 
    "type": "target"
  }, 
  {
    "deps": [
      "gpr", 
      "gpr_test_util", 
      "grpc", 
      "grpc_test_util"
    ], 
    "headers": [], 
    "is_filegroup": false, 
    "language": "c", 
    "name": "goaway_server_test", 
    "src": [
      "test/core/end2end/goaway_server_test.c"
    ], 
    "third_party": false, 
    "type": "target"
  }, 
  {
    "deps": [
      "gpr", 
      "gpr_test_util"
    ], 
    "headers": [], 
    "is_filegroup": false, 
    "language": "c", 
    "name": "gpr_avl_test", 
    "src": [
      "test/core/support/avl_test.c"
    ], 
    "third_party": false, 
    "type": "target"
  }, 
  {
    "deps": [
      "gpr", 
      "gpr_test_util"
    ], 
    "headers": [], 
    "is_filegroup": false, 
    "language": "c", 
    "name": "gpr_backoff_test", 
    "src": [
      "test/core/support/backoff_test.c"
    ], 
    "third_party": false, 
    "type": "target"
  }, 
  {
    "deps": [
      "gpr", 
      "gpr_test_util"
    ], 
    "headers": [], 
    "is_filegroup": false, 
    "language": "c", 
    "name": "gpr_cmdline_test", 
    "src": [
      "test/core/support/cmdline_test.c"
    ], 
    "third_party": false, 
    "type": "target"
  }, 
  {
    "deps": [
      "gpr", 
      "gpr_test_util"
    ], 
    "headers": [], 
    "is_filegroup": false, 
    "language": "c", 
    "name": "gpr_cpu_test", 
    "src": [
      "test/core/support/cpu_test.c"
    ], 
    "third_party": false, 
    "type": "target"
  }, 
  {
    "deps": [
      "gpr", 
      "gpr_test_util"
    ], 
    "headers": [], 
    "is_filegroup": false, 
    "language": "c", 
    "name": "gpr_env_test", 
    "src": [
      "test/core/support/env_test.c"
    ], 
    "third_party": false, 
    "type": "target"
  }, 
  {
    "deps": [
      "gpr", 
      "gpr_test_util"
    ], 
    "headers": [], 
    "is_filegroup": false, 
    "language": "c", 
    "name": "gpr_histogram_test", 
    "src": [
      "test/core/support/histogram_test.c"
    ], 
    "third_party": false, 
    "type": "target"
  }, 
  {
    "deps": [
      "gpr", 
      "gpr_test_util"
    ], 
    "headers": [], 
    "is_filegroup": false, 
    "language": "c", 
    "name": "gpr_host_port_test", 
    "src": [
      "test/core/support/host_port_test.c"
    ], 
    "third_party": false, 
    "type": "target"
  }, 
  {
    "deps": [
      "gpr", 
      "gpr_test_util"
    ], 
    "headers": [], 
    "is_filegroup": false, 
    "language": "c", 
    "name": "gpr_log_test", 
    "src": [
      "test/core/support/log_test.c"
    ], 
    "third_party": false, 
    "type": "target"
  }, 
  {
    "deps": [
      "gpr", 
      "gpr_test_util"
    ], 
    "headers": [], 
    "is_filegroup": false, 
    "language": "c", 
    "name": "gpr_mpscq_test", 
    "src": [
      "test/core/support/mpscq_test.c"
    ], 
    "third_party": false, 
    "type": "target"
  }, 
  {
    "deps": [
      "gpr", 
      "gpr_test_util"
    ], 
    "headers": [], 
    "is_filegroup": false, 
    "language": "c", 
    "name": "gpr_stack_lockfree_test", 
    "src": [
      "test/core/support/stack_lockfree_test.c"
    ], 
    "third_party": false, 
    "type": "target"
  }, 
  {
    "deps": [
      "gpr", 
      "gpr_test_util"
    ], 
    "headers": [], 
    "is_filegroup": false, 
    "language": "c", 
    "name": "gpr_string_test", 
    "src": [
      "test/core/support/string_test.c"
    ], 
    "third_party": false, 
    "type": "target"
  }, 
  {
    "deps": [
      "gpr", 
      "gpr_test_util"
    ], 
    "headers": [], 
    "is_filegroup": false, 
    "language": "c", 
    "name": "gpr_sync_test", 
    "src": [
      "test/core/support/sync_test.c"
    ], 
    "third_party": false, 
    "type": "target"
  }, 
  {
    "deps": [
      "gpr", 
      "gpr_test_util"
    ], 
    "headers": [], 
    "is_filegroup": false, 
    "language": "c", 
    "name": "gpr_thd_test", 
    "src": [
      "test/core/support/thd_test.c"
    ], 
    "third_party": false, 
    "type": "target"
  }, 
  {
    "deps": [
      "gpr", 
      "gpr_test_util"
    ], 
    "headers": [], 
    "is_filegroup": false, 
    "language": "c", 
    "name": "gpr_time_test", 
    "src": [
      "test/core/support/time_test.c"
    ], 
    "third_party": false, 
    "type": "target"
  }, 
  {
    "deps": [
      "gpr", 
      "gpr_test_util"
    ], 
    "headers": [], 
    "is_filegroup": false, 
    "language": "c", 
    "name": "gpr_tls_test", 
    "src": [
      "test/core/support/tls_test.c"
    ], 
    "third_party": false, 
    "type": "target"
  }, 
  {
    "deps": [
      "gpr", 
      "gpr_test_util"
    ], 
    "headers": [], 
    "is_filegroup": false, 
    "language": "c", 
    "name": "gpr_useful_test", 
    "src": [
      "test/core/support/useful_test.c"
    ], 
    "third_party": false, 
    "type": "target"
  }, 
  {
    "deps": [
      "gpr", 
      "gpr_test_util", 
      "grpc", 
      "grpc_test_util"
    ], 
    "headers": [], 
    "is_filegroup": false, 
    "language": "c", 
    "name": "grpc_auth_context_test", 
    "src": [
      "test/core/security/auth_context_test.c"
    ], 
    "third_party": false, 
    "type": "target"
  }, 
  {
    "deps": [
      "gpr", 
      "gpr_test_util", 
      "grpc", 
      "grpc_test_util"
    ], 
    "headers": [], 
    "is_filegroup": false, 
    "language": "c", 
    "name": "grpc_b64_test", 
    "src": [
      "test/core/security/b64_test.c"
    ], 
    "third_party": false, 
    "type": "target"
  }, 
  {
    "deps": [
      "gpr", 
      "gpr_test_util", 
      "grpc", 
      "grpc_test_util"
    ], 
    "headers": [], 
    "is_filegroup": false, 
    "language": "c", 
    "name": "grpc_byte_buffer_reader_test", 
    "src": [
      "test/core/surface/byte_buffer_reader_test.c"
    ], 
    "third_party": false, 
    "type": "target"
  }, 
  {
    "deps": [
      "gpr", 
      "gpr_test_util", 
      "grpc", 
      "grpc_test_util"
    ], 
    "headers": [], 
    "is_filegroup": false, 
    "language": "c", 
    "name": "grpc_channel_args_test", 
    "src": [
      "test/core/channel/channel_args_test.c"
    ], 
    "third_party": false, 
    "type": "target"
  }, 
  {
    "deps": [
      "gpr", 
      "gpr_test_util", 
      "grpc", 
      "grpc_test_util"
    ], 
    "headers": [], 
    "is_filegroup": false, 
    "language": "c", 
    "name": "grpc_channel_stack_test", 
    "src": [
      "test/core/channel/channel_stack_test.c"
    ], 
    "third_party": false, 
    "type": "target"
  }, 
  {
    "deps": [
      "gpr", 
      "gpr_test_util", 
      "grpc", 
      "grpc_test_util"
    ], 
    "headers": [], 
    "is_filegroup": false, 
    "language": "c", 
    "name": "grpc_completion_queue_test", 
    "src": [
      "test/core/surface/completion_queue_test.c"
    ], 
    "third_party": false, 
    "type": "target"
  }, 
  {
    "deps": [
      "gpr", 
      "grpc"
    ], 
    "headers": [], 
    "is_filegroup": false, 
    "language": "c", 
    "name": "grpc_create_jwt", 
    "src": [
      "test/core/security/create_jwt.c"
    ], 
    "third_party": false, 
    "type": "target"
  }, 
  {
    "deps": [
      "gpr", 
      "gpr_test_util", 
      "grpc", 
      "grpc_test_util"
    ], 
    "headers": [], 
    "is_filegroup": false, 
    "language": "c", 
    "name": "grpc_credentials_test", 
    "src": [
      "test/core/security/credentials_test.c"
    ], 
    "third_party": false, 
    "type": "target"
  }, 
  {
    "deps": [
      "gpr", 
      "gpr_test_util", 
      "grpc", 
      "grpc_test_util"
    ], 
    "headers": [], 
    "is_filegroup": false, 
    "language": "c", 
    "name": "grpc_fetch_oauth2", 
    "src": [
      "test/core/security/fetch_oauth2.c"
    ], 
    "third_party": false, 
    "type": "target"
  }, 
  {
    "deps": [
      "gpr", 
      "gpr_test_util", 
      "grpc", 
      "grpc_test_util"
    ], 
    "headers": [], 
    "is_filegroup": false, 
    "language": "c", 
    "name": "grpc_invalid_channel_args_test", 
    "src": [
      "test/core/surface/invalid_channel_args_test.c"
    ], 
    "third_party": false, 
    "type": "target"
  }, 
  {
    "deps": [
      "gpr", 
      "gpr_test_util", 
      "grpc", 
      "grpc_test_util"
    ], 
    "headers": [], 
    "is_filegroup": false, 
    "language": "c", 
    "name": "grpc_json_token_test", 
    "src": [
      "test/core/security/json_token_test.c"
    ], 
    "third_party": false, 
    "type": "target"
  }, 
  {
    "deps": [
      "gpr", 
      "gpr_test_util", 
      "grpc", 
      "grpc_test_util"
    ], 
    "headers": [], 
    "is_filegroup": false, 
    "language": "c", 
    "name": "grpc_jwt_verifier_test", 
    "src": [
      "test/core/security/jwt_verifier_test.c"
    ], 
    "third_party": false, 
    "type": "target"
  }, 
  {
    "deps": [
      "gpr", 
      "grpc"
    ], 
    "headers": [], 
    "is_filegroup": false, 
    "language": "c", 
    "name": "grpc_print_google_default_creds_token", 
    "src": [
      "test/core/security/print_google_default_creds_token.c"
    ], 
    "third_party": false, 
    "type": "target"
  }, 
  {
    "deps": [
      "gpr", 
      "gpr_test_util", 
      "grpc", 
      "grpc_test_util"
    ], 
    "headers": [], 
    "is_filegroup": false, 
    "language": "c", 
    "name": "grpc_security_connector_test", 
    "src": [
      "test/core/security/security_connector_test.c"
    ], 
    "third_party": false, 
    "type": "target"
  }, 
  {
    "deps": [
      "gpr", 
      "grpc"
    ], 
    "headers": [], 
    "is_filegroup": false, 
    "language": "c", 
    "name": "grpc_verify_jwt", 
    "src": [
      "test/core/security/verify_jwt.c"
    ], 
    "third_party": false, 
    "type": "target"
  }, 
  {
    "deps": [
      "gpr", 
      "gpr_test_util", 
      "grpc", 
      "grpc_test_util"
    ], 
    "headers": [], 
    "is_filegroup": false, 
    "language": "c", 
    "name": "handshake_client", 
    "src": [
      "test/core/handshake/client_ssl.c"
    ], 
    "third_party": false, 
    "type": "target"
  }, 
  {
    "deps": [
      "gpr", 
      "gpr_test_util", 
      "grpc", 
      "grpc_test_util"
    ], 
    "headers": [], 
    "is_filegroup": false, 
    "language": "c", 
    "name": "handshake_server", 
    "src": [
      "test/core/handshake/server_ssl.c"
    ], 
    "third_party": false, 
    "type": "target"
  }, 
  {
    "deps": [
      "gpr", 
      "gpr_test_util", 
      "grpc", 
      "grpc_test_util"
    ], 
    "headers": [], 
    "is_filegroup": false, 
    "language": "c", 
    "name": "hpack_parser_fuzzer_test", 
    "src": [
      "test/core/transport/chttp2/hpack_parser_fuzzer_test.c"
    ], 
    "third_party": false, 
    "type": "target"
  }, 
  {
    "deps": [
      "gpr", 
      "gpr_test_util", 
      "grpc", 
      "grpc_test_util"
    ], 
    "headers": [], 
    "is_filegroup": false, 
    "language": "c", 
    "name": "hpack_parser_test", 
    "src": [
      "test/core/transport/chttp2/hpack_parser_test.c"
    ], 
    "third_party": false, 
    "type": "target"
  }, 
  {
    "deps": [
      "gpr", 
      "gpr_test_util", 
      "grpc", 
      "grpc_test_util"
    ], 
    "headers": [], 
    "is_filegroup": false, 
    "language": "c", 
    "name": "hpack_table_test", 
    "src": [
      "test/core/transport/chttp2/hpack_table_test.c"
    ], 
    "third_party": false, 
    "type": "target"
  }, 
  {
    "deps": [
      "gpr", 
      "gpr_test_util", 
      "grpc", 
      "grpc_test_util"
    ], 
    "headers": [], 
    "is_filegroup": false, 
    "language": "c", 
    "name": "http_parser_test", 
    "src": [
      "test/core/http/parser_test.c"
    ], 
    "third_party": false, 
    "type": "target"
  }, 
  {
    "deps": [
      "gpr", 
      "gpr_test_util", 
      "grpc", 
      "grpc_test_util"
    ], 
    "headers": [], 
    "is_filegroup": false, 
    "language": "c", 
    "name": "http_request_fuzzer_test", 
    "src": [
      "test/core/http/request_fuzzer.c"
    ], 
    "third_party": false, 
    "type": "target"
  }, 
  {
    "deps": [
      "gpr", 
      "gpr_test_util", 
      "grpc", 
      "grpc_test_util"
    ], 
    "headers": [], 
    "is_filegroup": false, 
    "language": "c", 
    "name": "http_response_fuzzer_test", 
    "src": [
      "test/core/http/response_fuzzer.c"
    ], 
    "third_party": false, 
    "type": "target"
  }, 
  {
    "deps": [
      "gpr", 
      "gpr_test_util", 
      "grpc", 
      "grpc_test_util"
    ], 
    "headers": [], 
    "is_filegroup": false, 
    "language": "c", 
    "name": "httpcli_format_request_test", 
    "src": [
      "test/core/http/format_request_test.c"
    ], 
    "third_party": false, 
    "type": "target"
  }, 
  {
    "deps": [
      "gpr", 
      "gpr_test_util", 
      "grpc", 
      "grpc_test_util"
    ], 
    "headers": [], 
    "is_filegroup": false, 
    "language": "c", 
    "name": "httpcli_test", 
    "src": [
      "test/core/http/httpcli_test.c"
    ], 
    "third_party": false, 
    "type": "target"
  }, 
  {
    "deps": [
      "gpr", 
      "gpr_test_util", 
      "grpc", 
      "grpc_test_util"
    ], 
    "headers": [], 
    "is_filegroup": false, 
    "language": "c", 
    "name": "httpscli_test", 
    "src": [
      "test/core/http/httpscli_test.c"
    ], 
    "third_party": false, 
    "type": "target"
  }, 
  {
    "deps": [
      "gpr", 
      "gpr_test_util", 
      "grpc", 
      "grpc_test_util"
    ], 
    "headers": [], 
    "is_filegroup": false, 
    "language": "c", 
    "name": "init_test", 
    "src": [
      "test/core/surface/init_test.c"
    ], 
    "third_party": false, 
    "type": "target"
  }, 
  {
    "deps": [
      "gpr", 
      "gpr_test_util", 
      "grpc", 
      "grpc_test_util"
    ], 
    "headers": [], 
    "is_filegroup": false, 
    "language": "c", 
    "name": "internal_api_canary_iomgr_test", 
    "src": [
      "test/core/internal_api_canaries/iomgr.c"
    ], 
    "third_party": false, 
    "type": "target"
  }, 
  {
    "deps": [
      "gpr", 
      "gpr_test_util", 
      "grpc", 
      "grpc_test_util"
    ], 
    "headers": [], 
    "is_filegroup": false, 
    "language": "c", 
    "name": "internal_api_canary_support_test", 
    "src": [
      "test/core/internal_api_canaries/iomgr.c"
    ], 
    "third_party": false, 
    "type": "target"
  }, 
  {
    "deps": [
      "gpr", 
      "gpr_test_util", 
      "grpc", 
      "grpc_test_util"
    ], 
    "headers": [], 
    "is_filegroup": false, 
    "language": "c", 
    "name": "internal_api_canary_transport_test", 
    "src": [
      "test/core/internal_api_canaries/iomgr.c"
    ], 
    "third_party": false, 
    "type": "target"
  }, 
  {
    "deps": [
      "gpr", 
      "gpr_test_util", 
      "grpc", 
      "grpc_test_util"
    ], 
    "headers": [], 
    "is_filegroup": false, 
    "language": "c", 
    "name": "invalid_call_argument_test", 
    "src": [
      "test/core/end2end/invalid_call_argument_test.c"
    ], 
    "third_party": false, 
    "type": "target"
  }, 
  {
    "deps": [
      "gpr", 
      "gpr_test_util", 
      "grpc", 
      "grpc_test_util"
    ], 
    "headers": [], 
    "is_filegroup": false, 
    "language": "c", 
    "name": "json_fuzzer_test", 
    "src": [
      "test/core/json/fuzzer.c"
    ], 
    "third_party": false, 
    "type": "target"
  }, 
  {
    "deps": [
      "gpr", 
      "grpc"
    ], 
    "headers": [], 
    "is_filegroup": false, 
    "language": "c", 
    "name": "json_rewrite", 
    "src": [
      "test/core/json/json_rewrite.c"
    ], 
    "third_party": false, 
    "type": "target"
  }, 
  {
    "deps": [
      "gpr", 
      "gpr_test_util", 
      "grpc", 
      "grpc_test_util"
    ], 
    "headers": [], 
    "is_filegroup": false, 
    "language": "c", 
    "name": "json_rewrite_test", 
    "src": [
      "test/core/json/json_rewrite_test.c"
    ], 
    "third_party": false, 
    "type": "target"
  }, 
  {
    "deps": [
      "gpr", 
      "gpr_test_util", 
      "grpc", 
      "grpc_test_util"
    ], 
    "headers": [], 
    "is_filegroup": false, 
    "language": "c", 
    "name": "json_stream_error_test", 
    "src": [
      "test/core/json/json_stream_error_test.c"
    ], 
    "third_party": false, 
    "type": "target"
  }, 
  {
    "deps": [
      "gpr", 
      "gpr_test_util", 
      "grpc", 
      "grpc_test_util"
    ], 
    "headers": [], 
    "is_filegroup": false, 
    "language": "c", 
    "name": "json_test", 
    "src": [
      "test/core/json/json_test.c"
    ], 
    "third_party": false, 
    "type": "target"
  }, 
  {
    "deps": [
      "gpr", 
      "gpr_test_util", 
      "grpc", 
      "grpc_test_util"
    ], 
    "headers": [], 
    "is_filegroup": false, 
    "language": "c", 
    "name": "lame_client_test", 
    "src": [
      "test/core/surface/lame_client_test.c"
    ], 
    "third_party": false, 
    "type": "target"
  }, 
  {
    "deps": [
      "gpr", 
      "gpr_test_util", 
      "grpc", 
      "grpc_test_util"
    ], 
    "headers": [], 
    "is_filegroup": false, 
    "language": "c", 
    "name": "lb_policies_test", 
    "src": [
      "test/core/client_channel/lb_policies_test.c"
    ], 
    "third_party": false, 
    "type": "target"
  }, 
  {
    "deps": [
      "gpr", 
      "gpr_test_util", 
      "grpc", 
      "grpc_test_util"
    ], 
    "headers": [], 
    "is_filegroup": false, 
    "language": "c", 
    "name": "load_file_test", 
    "src": [
      "test/core/iomgr/load_file_test.c"
    ], 
    "third_party": false, 
    "type": "target"
  }, 
  {
    "deps": [
      "gpr", 
      "gpr_test_util", 
      "grpc", 
      "grpc_test_util"
    ], 
    "headers": [], 
    "is_filegroup": false, 
    "language": "c", 
    "name": "low_level_ping_pong_benchmark", 
    "src": [
      "test/core/network_benchmarks/low_level_ping_pong.c"
    ], 
    "third_party": false, 
    "type": "target"
  }, 
  {
    "deps": [
      "gpr", 
      "gpr_test_util", 
      "grpc", 
      "grpc_test_util"
    ], 
    "headers": [], 
    "is_filegroup": false, 
    "language": "c", 
    "name": "message_compress_test", 
    "src": [
      "test/core/compression/message_compress_test.c"
    ], 
    "third_party": false, 
    "type": "target"
  }, 
  {
    "deps": [
      "gpr", 
      "gpr_test_util", 
      "grpc", 
      "grpc_test_util"
    ], 
    "headers": [], 
    "is_filegroup": false, 
    "language": "c", 
    "name": "mlog_test", 
    "src": [
      "test/core/census/mlog_test.c"
    ], 
    "third_party": false, 
    "type": "target"
  }, 
  {
    "deps": [
      "gpr", 
      "gpr_test_util", 
      "grpc", 
      "grpc_test_util"
    ], 
    "headers": [], 
    "is_filegroup": false, 
    "language": "c", 
    "name": "multiple_server_queues_test", 
    "src": [
      "test/core/end2end/multiple_server_queues_test.c"
    ], 
    "third_party": false, 
    "type": "target"
  }, 
  {
    "deps": [
      "gpr", 
      "gpr_test_util"
    ], 
    "headers": [], 
    "is_filegroup": false, 
    "language": "c", 
    "name": "murmur_hash_test", 
    "src": [
      "test/core/support/murmur_hash_test.c"
    ], 
    "third_party": false, 
    "type": "target"
  }, 
  {
    "deps": [
      "gpr", 
      "gpr_test_util", 
      "grpc", 
      "grpc_test_util"
    ], 
    "headers": [], 
    "is_filegroup": false, 
    "language": "c", 
    "name": "nanopb_fuzzer_response_test", 
    "src": [
      "test/core/nanopb/fuzzer_response.c"
    ], 
    "third_party": false, 
    "type": "target"
  }, 
  {
    "deps": [
      "gpr", 
      "gpr_test_util", 
      "grpc", 
      "grpc_test_util"
    ], 
    "headers": [], 
    "is_filegroup": false, 
    "language": "c", 
    "name": "nanopb_fuzzer_serverlist_test", 
    "src": [
      "test/core/nanopb/fuzzer_serverlist.c"
    ], 
    "third_party": false, 
    "type": "target"
  }, 
  {
    "deps": [
      "gpr", 
      "gpr_test_util", 
      "grpc", 
      "grpc_test_util"
    ], 
    "headers": [], 
    "is_filegroup": false, 
    "language": "c", 
    "name": "no_server_test", 
    "src": [
      "test/core/end2end/no_server_test.c"
    ], 
    "third_party": false, 
    "type": "target"
  }, 
  {
    "deps": [
      "gpr", 
      "gpr_test_util", 
      "grpc", 
      "grpc_test_util"
    ], 
    "headers": [], 
    "is_filegroup": false, 
    "language": "c", 
    "name": "percent_decode_fuzzer", 
    "src": [
      "test/core/slice/percent_decode_fuzzer.c"
    ], 
    "third_party": false, 
    "type": "target"
  }, 
  {
    "deps": [
      "gpr", 
      "gpr_test_util", 
      "grpc", 
      "grpc_test_util"
    ], 
    "headers": [], 
    "is_filegroup": false, 
    "language": "c", 
    "name": "percent_encode_fuzzer", 
    "src": [
      "test/core/slice/percent_encode_fuzzer.c"
    ], 
    "third_party": false, 
    "type": "target"
  }, 
  {
    "deps": [
      "gpr", 
      "gpr_test_util", 
      "grpc", 
      "grpc_test_util"
    ], 
    "headers": [], 
    "is_filegroup": false, 
    "language": "c", 
    "name": "percent_encoding_test", 
    "src": [
      "test/core/slice/percent_encoding_test.c"
    ], 
    "third_party": false, 
    "type": "target"
  }, 
  {
    "deps": [
      "gpr", 
      "gpr_test_util", 
      "grpc", 
      "grpc_test_util"
    ], 
    "headers": [], 
    "is_filegroup": false, 
    "language": "c", 
    "name": "resolve_address_test", 
    "src": [
      "test/core/iomgr/resolve_address_test.c"
    ], 
    "third_party": false, 
    "type": "target"
  }, 
  {
    "deps": [
      "gpr", 
      "gpr_test_util", 
      "grpc", 
      "grpc_test_util"
    ], 
    "headers": [], 
    "is_filegroup": false, 
    "language": "c", 
    "name": "resource_quota_test", 
    "src": [
      "test/core/iomgr/resource_quota_test.c"
    ], 
    "third_party": false, 
    "type": "target"
  }, 
  {
    "deps": [
      "gpr", 
      "gpr_test_util", 
      "grpc", 
      "grpc_test_util"
    ], 
    "headers": [], 
    "is_filegroup": false, 
    "language": "c", 
    "name": "secure_channel_create_test", 
    "src": [
      "test/core/surface/secure_channel_create_test.c"
    ], 
    "third_party": false, 
    "type": "target"
  }, 
  {
    "deps": [
      "gpr", 
      "gpr_test_util", 
      "grpc", 
      "grpc_test_util"
    ], 
    "headers": [], 
    "is_filegroup": false, 
    "language": "c", 
    "name": "secure_endpoint_test", 
    "src": [
      "test/core/security/secure_endpoint_test.c"
    ], 
    "third_party": false, 
    "type": "target"
  }, 
  {
    "deps": [
      "gpr", 
      "gpr_test_util", 
      "grpc", 
      "grpc_test_util"
    ], 
    "headers": [], 
    "is_filegroup": false, 
    "language": "c", 
    "name": "sequential_connectivity_test", 
    "src": [
      "test/core/surface/sequential_connectivity_test.c"
    ], 
    "third_party": false, 
    "type": "target"
  }, 
  {
    "deps": [
      "gpr", 
      "gpr_test_util", 
      "grpc", 
      "grpc_test_util"
    ], 
    "headers": [], 
    "is_filegroup": false, 
    "language": "c", 
    "name": "server_chttp2_test", 
    "src": [
      "test/core/surface/server_chttp2_test.c"
    ], 
    "third_party": false, 
    "type": "target"
  }, 
  {
    "deps": [
      "gpr", 
      "gpr_test_util", 
      "grpc", 
      "grpc_test_util"
    ], 
    "headers": [], 
    "is_filegroup": false, 
    "language": "c", 
    "name": "server_fuzzer", 
    "src": [
      "test/core/end2end/fuzzers/server_fuzzer.c"
    ], 
    "third_party": false, 
    "type": "target"
  }, 
  {
    "deps": [
      "gpr", 
      "gpr_test_util", 
      "grpc", 
      "grpc_test_util"
    ], 
    "headers": [], 
    "is_filegroup": false, 
    "language": "c", 
    "name": "server_test", 
    "src": [
      "test/core/surface/server_test.c"
    ], 
    "third_party": false, 
    "type": "target"
  }, 
  {
    "deps": [
      "gpr", 
      "gpr_test_util", 
      "grpc", 
      "grpc_test_util", 
      "test_tcp_server"
    ], 
    "headers": [], 
    "is_filegroup": false, 
    "language": "c", 
    "name": "set_initial_connect_string_test", 
    "src": [
      "test/core/client_channel/set_initial_connect_string_test.c"
    ], 
    "third_party": false, 
    "type": "target"
  }, 
  {
    "deps": [
      "gpr", 
      "gpr_test_util", 
      "grpc", 
      "grpc_test_util"
    ], 
    "headers": [], 
    "is_filegroup": false, 
    "language": "c", 
    "name": "slice_buffer_test", 
    "src": [
      "test/core/slice/slice_buffer_test.c"
    ], 
    "third_party": false, 
    "type": "target"
  }, 
  {
    "deps": [
      "gpr", 
      "gpr_test_util", 
      "grpc", 
      "grpc_test_util"
    ], 
    "headers": [], 
    "is_filegroup": false, 
    "language": "c", 
    "name": "slice_string_helpers_test", 
    "src": [
      "test/core/slice/slice_string_helpers_test.c"
    ], 
    "third_party": false, 
    "type": "target"
  }, 
  {
    "deps": [
      "gpr", 
      "gpr_test_util", 
      "grpc", 
      "grpc_test_util"
    ], 
    "headers": [], 
    "is_filegroup": false, 
    "language": "c", 
    "name": "slice_test", 
    "src": [
      "test/core/slice/slice_test.c"
    ], 
    "third_party": false, 
    "type": "target"
  }, 
  {
    "deps": [
      "gpr", 
      "gpr_test_util", 
      "grpc", 
      "grpc_test_util"
    ], 
    "headers": [], 
    "is_filegroup": false, 
    "language": "c", 
    "name": "sockaddr_resolver_test", 
    "src": [
      "test/core/client_channel/resolvers/sockaddr_resolver_test.c"
    ], 
    "third_party": false, 
    "type": "target"
  }, 
  {
    "deps": [
      "gpr", 
      "gpr_test_util", 
      "grpc", 
      "grpc_test_util"
    ], 
    "headers": [], 
    "is_filegroup": false, 
    "language": "c", 
    "name": "sockaddr_utils_test", 
    "src": [
      "test/core/iomgr/sockaddr_utils_test.c"
    ], 
    "third_party": false, 
    "type": "target"
  }, 
  {
    "deps": [
      "gpr", 
      "gpr_test_util", 
      "grpc", 
      "grpc_test_util"
    ], 
    "headers": [], 
    "is_filegroup": false, 
    "language": "c", 
    "name": "socket_utils_test", 
    "src": [
      "test/core/iomgr/socket_utils_test.c"
    ], 
    "third_party": false, 
    "type": "target"
  }, 
  {
    "deps": [
      "gpr", 
      "gpr_test_util", 
      "grpc", 
      "grpc_test_util"
    ], 
    "headers": [], 
    "is_filegroup": false, 
    "language": "c", 
    "name": "ssl_server_fuzzer", 
    "src": [
      "test/core/security/ssl_server_fuzzer.c"
    ], 
    "third_party": false, 
    "type": "target"
  }, 
  {
    "deps": [
      "gpr", 
      "gpr_test_util", 
      "grpc", 
      "grpc_test_util"
    ], 
    "headers": [], 
    "is_filegroup": false, 
    "language": "c", 
    "name": "tcp_client_posix_test", 
    "src": [
      "test/core/iomgr/tcp_client_posix_test.c"
    ], 
    "third_party": false, 
    "type": "target"
  }, 
  {
    "deps": [
      "gpr", 
      "gpr_test_util", 
      "grpc", 
      "grpc_test_util"
    ], 
    "headers": [], 
    "is_filegroup": false, 
    "language": "c", 
    "name": "tcp_posix_test", 
    "src": [
      "test/core/iomgr/tcp_posix_test.c"
    ], 
    "third_party": false, 
    "type": "target"
  }, 
  {
    "deps": [
      "gpr", 
      "gpr_test_util", 
      "grpc", 
      "grpc_test_util"
    ], 
    "headers": [], 
    "is_filegroup": false, 
    "language": "c", 
    "name": "tcp_server_posix_test", 
    "src": [
      "test/core/iomgr/tcp_server_posix_test.c"
    ], 
    "third_party": false, 
    "type": "target"
  }, 
  {
    "deps": [
      "gpr", 
      "gpr_test_util", 
      "grpc", 
      "grpc_test_util"
    ], 
    "headers": [], 
    "is_filegroup": false, 
    "language": "c", 
    "name": "time_averaged_stats_test", 
    "src": [
      "test/core/iomgr/time_averaged_stats_test.c"
    ], 
    "third_party": false, 
    "type": "target"
  }, 
  {
    "deps": [
      "gpr", 
      "gpr_test_util", 
      "grpc", 
      "grpc_test_util"
    ], 
    "headers": [], 
    "is_filegroup": false, 
    "language": "c", 
    "name": "timeout_encoding_test", 
    "src": [
      "test/core/transport/timeout_encoding_test.c"
    ], 
    "third_party": false, 
    "type": "target"
  }, 
  {
    "deps": [
      "gpr", 
      "gpr_test_util", 
      "grpc", 
      "grpc_test_util"
    ], 
    "headers": [], 
    "is_filegroup": false, 
    "language": "c", 
    "name": "timer_heap_test", 
    "src": [
      "test/core/iomgr/timer_heap_test.c"
    ], 
    "third_party": false, 
    "type": "target"
  }, 
  {
    "deps": [
      "gpr", 
      "gpr_test_util", 
      "grpc", 
      "grpc_test_util"
    ], 
    "headers": [], 
    "is_filegroup": false, 
    "language": "c", 
    "name": "timer_list_test", 
    "src": [
      "test/core/iomgr/timer_list_test.c"
    ], 
    "third_party": false, 
    "type": "target"
  }, 
  {
    "deps": [
      "gpr", 
      "gpr_test_util", 
      "grpc", 
      "grpc_test_util"
    ], 
    "headers": [], 
    "is_filegroup": false, 
    "language": "c", 
    "name": "transport_connectivity_state_test", 
    "src": [
      "test/core/transport/connectivity_state_test.c"
    ], 
    "third_party": false, 
    "type": "target"
  }, 
  {
    "deps": [
      "gpr", 
      "gpr_test_util", 
      "grpc", 
      "grpc_test_util"
    ], 
    "headers": [], 
    "is_filegroup": false, 
    "language": "c", 
    "name": "transport_metadata_test", 
    "src": [
      "test/core/transport/metadata_test.c"
    ], 
    "third_party": false, 
    "type": "target"
  }, 
  {
    "deps": [
      "gpr", 
      "gpr_test_util", 
      "grpc", 
      "grpc_test_util"
    ], 
    "headers": [], 
    "is_filegroup": false, 
    "language": "c", 
    "name": "transport_pid_controller_test", 
    "src": [
      "test/core/transport/pid_controller_test.c"
    ], 
    "third_party": false, 
    "type": "target"
  }, 
  {
    "deps": [
      "gpr", 
      "gpr_test_util", 
      "grpc", 
      "grpc_test_util"
    ], 
    "headers": [], 
    "is_filegroup": false, 
    "language": "c", 
    "name": "transport_security_test", 
    "src": [
      "test/core/tsi/transport_security_test.c"
    ], 
    "third_party": false, 
    "type": "target"
  }, 
  {
    "deps": [
      "gpr", 
      "gpr_test_util", 
      "grpc", 
      "grpc_test_util"
    ], 
    "headers": [], 
    "is_filegroup": false, 
    "language": "c", 
    "name": "udp_server_test", 
    "src": [
      "test/core/iomgr/udp_server_test.c"
    ], 
    "third_party": false, 
    "type": "target"
  }, 
  {
    "deps": [
      "gpr", 
      "gpr_test_util", 
      "grpc", 
      "grpc_test_util"
    ], 
    "headers": [], 
    "is_filegroup": false, 
    "language": "c", 
    "name": "uri_fuzzer_test", 
    "src": [
      "test/core/client_channel/uri_fuzzer_test.c"
    ], 
    "third_party": false, 
    "type": "target"
  }, 
  {
    "deps": [
      "gpr", 
      "gpr_test_util", 
      "grpc", 
      "grpc_test_util"
    ], 
    "headers": [], 
    "is_filegroup": false, 
    "language": "c", 
    "name": "uri_parser_test", 
    "src": [
      "test/core/client_channel/uri_parser_test.c"
    ], 
    "third_party": false, 
    "type": "target"
  }, 
  {
    "deps": [
      "gpr", 
      "gpr_test_util", 
      "grpc", 
      "grpc_test_util"
    ], 
    "headers": [], 
    "is_filegroup": false, 
    "language": "c", 
    "name": "wakeup_fd_cv_test", 
    "src": [
      "test/core/iomgr/wakeup_fd_cv_test.c"
    ], 
    "third_party": false, 
    "type": "target"
  }, 
  {
    "deps": [
      "gpr", 
      "gpr_test_util", 
      "grpc", 
      "grpc++", 
      "grpc++_test_util", 
      "grpc_test_util"
    ], 
    "headers": [], 
    "is_filegroup": false, 
    "language": "c++", 
    "name": "alarm_cpp_test", 
    "src": [
      "test/cpp/common/alarm_cpp_test.cc"
    ], 
    "third_party": false, 
    "type": "target"
  }, 
  {
    "deps": [
      "gpr", 
      "gpr_test_util", 
      "grpc", 
      "grpc++", 
      "grpc++_test_util", 
      "grpc_test_util"
    ], 
    "headers": [], 
    "is_filegroup": false, 
    "language": "c++", 
    "name": "async_end2end_test", 
    "src": [
      "test/cpp/end2end/async_end2end_test.cc"
    ], 
    "third_party": false, 
    "type": "target"
  }, 
  {
    "deps": [
      "gpr", 
      "gpr_test_util", 
      "grpc", 
      "grpc++", 
      "grpc++_test_util", 
      "grpc_test_util"
    ], 
    "headers": [], 
    "is_filegroup": false, 
    "language": "c++", 
    "name": "auth_property_iterator_test", 
    "src": [
      "test/cpp/common/auth_property_iterator_test.cc"
    ], 
    "third_party": false, 
    "type": "target"
  }, 
  {
    "deps": [
      "google_benchmark", 
      "gpr", 
      "gpr_test_util", 
      "grpc", 
      "grpc++", 
      "grpc++_test_util", 
      "grpc_test_util"
    ], 
    "headers": [], 
    "is_filegroup": false, 
    "language": "c++", 
    "name": "bm_fullstack", 
    "src": [
      "test/cpp/microbenchmarks/bm_fullstack.cc"
    ], 
    "third_party": false, 
    "type": "target"
  }, 
  {
    "deps": [
      "gpr", 
      "grpc", 
      "grpc++"
    ], 
    "headers": [], 
    "is_filegroup": false, 
    "language": "c++", 
    "name": "channel_arguments_test", 
    "src": [
      "test/cpp/common/channel_arguments_test.cc"
    ], 
    "third_party": false, 
    "type": "target"
  }, 
  {
    "deps": [
      "gpr", 
      "grpc", 
      "grpc++"
    ], 
    "headers": [], 
    "is_filegroup": false, 
    "language": "c++", 
    "name": "channel_filter_test", 
    "src": [
      "test/cpp/common/channel_filter_test.cc"
    ], 
    "third_party": false, 
    "type": "target"
  }, 
  {
    "deps": [
      "gpr", 
      "gpr_test_util", 
      "grpc", 
      "grpc++", 
      "grpc++_test_util", 
      "grpc_cli_libs", 
      "grpc_test_util"
    ], 
    "headers": [], 
    "is_filegroup": false, 
    "language": "c++", 
    "name": "cli_call_test", 
    "src": [
      "test/cpp/util/cli_call_test.cc"
    ], 
    "third_party": false, 
    "type": "target"
  }, 
  {
    "deps": [
      "gpr", 
      "gpr_test_util", 
      "grpc", 
      "grpc++", 
      "grpc++_test_util", 
      "grpc_test_util"
    ], 
    "headers": [], 
    "is_filegroup": false, 
    "language": "c++", 
    "name": "client_crash_test", 
    "src": [
      "test/cpp/end2end/client_crash_test.cc"
    ], 
    "third_party": false, 
    "type": "target"
  }, 
  {
    "deps": [
      "gpr", 
      "gpr_test_util", 
      "grpc", 
      "grpc++", 
      "grpc++_test_util", 
      "grpc_test_util"
    ], 
    "headers": [], 
    "is_filegroup": false, 
    "language": "c++", 
    "name": "client_crash_test_server", 
    "src": [
      "test/cpp/end2end/client_crash_test_server.cc"
    ], 
    "third_party": false, 
    "type": "target"
  }, 
  {
    "deps": [
      "gpr", 
      "grpc", 
      "grpc++", 
      "grpc++_codegen_base"
    ], 
    "headers": [
      "src/proto/grpc/testing/control.grpc.pb.h", 
      "src/proto/grpc/testing/control.pb.h", 
      "src/proto/grpc/testing/messages.grpc.pb.h", 
      "src/proto/grpc/testing/messages.pb.h", 
      "src/proto/grpc/testing/payloads.grpc.pb.h", 
      "src/proto/grpc/testing/payloads.pb.h", 
      "src/proto/grpc/testing/services.grpc.pb.h", 
      "src/proto/grpc/testing/services.pb.h", 
      "src/proto/grpc/testing/stats.grpc.pb.h", 
      "src/proto/grpc/testing/stats.pb.h"
    ], 
    "is_filegroup": false, 
    "language": "c++", 
    "name": "codegen_test_full", 
    "src": [
      "test/cpp/codegen/codegen_test_full.cc"
    ], 
    "third_party": false, 
    "type": "target"
  }, 
  {
    "deps": [
      "grpc++_codegen_base", 
      "grpc++_codegen_base_src"
    ], 
    "headers": [
      "src/proto/grpc/testing/control.grpc.pb.h", 
      "src/proto/grpc/testing/control.pb.h", 
      "src/proto/grpc/testing/messages.grpc.pb.h", 
      "src/proto/grpc/testing/messages.pb.h", 
      "src/proto/grpc/testing/payloads.grpc.pb.h", 
      "src/proto/grpc/testing/payloads.pb.h", 
      "src/proto/grpc/testing/services.grpc.pb.h", 
      "src/proto/grpc/testing/services.pb.h", 
      "src/proto/grpc/testing/stats.grpc.pb.h", 
      "src/proto/grpc/testing/stats.pb.h"
    ], 
    "is_filegroup": false, 
    "language": "c++", 
    "name": "codegen_test_minimal", 
    "src": [
      "test/cpp/codegen/codegen_test_minimal.cc"
    ], 
    "third_party": false, 
    "type": "target"
  }, 
  {
    "deps": [
      "gpr", 
      "grpc", 
      "grpc++"
    ], 
    "headers": [], 
    "is_filegroup": false, 
    "language": "c++", 
    "name": "credentials_test", 
    "src": [
      "test/cpp/client/credentials_test.cc"
    ], 
    "third_party": false, 
    "type": "target"
  }, 
  {
    "deps": [
      "gpr", 
      "gpr_test_util", 
      "grpc", 
      "grpc++", 
      "grpc_test_util"
    ], 
    "headers": [], 
    "is_filegroup": false, 
    "language": "c++", 
    "name": "cxx_byte_buffer_test", 
    "src": [
      "test/cpp/util/byte_buffer_test.cc"
    ], 
    "third_party": false, 
    "type": "target"
  }, 
  {
    "deps": [
      "gpr", 
      "gpr_test_util", 
      "grpc", 
      "grpc++", 
      "grpc_test_util"
    ], 
    "headers": [], 
    "is_filegroup": false, 
    "language": "c++", 
    "name": "cxx_slice_test", 
    "src": [
      "test/cpp/util/slice_test.cc"
    ], 
    "third_party": false, 
    "type": "target"
  }, 
  {
    "deps": [
      "grpc++"
    ], 
    "headers": [], 
    "is_filegroup": false, 
    "language": "c++", 
    "name": "cxx_string_ref_test", 
    "src": [
      "test/cpp/util/string_ref_test.cc"
    ], 
    "third_party": false, 
    "type": "target"
  }, 
  {
    "deps": [
      "gpr", 
      "gpr_test_util", 
      "grpc", 
      "grpc++", 
      "grpc_test_util"
    ], 
    "headers": [], 
    "is_filegroup": false, 
    "language": "c++", 
    "name": "cxx_time_test", 
    "src": [
      "test/cpp/util/time_test.cc"
    ], 
    "third_party": false, 
    "type": "target"
  }, 
  {
    "deps": [
      "gpr", 
      "gpr_test_util", 
      "grpc", 
      "grpc++", 
      "grpc++_test_util", 
      "grpc_test_util"
    ], 
    "headers": [], 
    "is_filegroup": false, 
    "language": "c++", 
    "name": "end2end_test", 
    "src": [
      "test/cpp/end2end/end2end_test.cc"
    ], 
    "third_party": false, 
    "type": "target"
  }, 
  {
    "deps": [
      "gpr", 
      "gpr_test_util", 
      "grpc", 
      "grpc++", 
      "grpc++_test_util", 
      "grpc_test_util"
    ], 
    "headers": [], 
    "is_filegroup": false, 
    "language": "c++", 
    "name": "filter_end2end_test", 
    "src": [
      "test/cpp/end2end/filter_end2end_test.cc"
    ], 
    "third_party": false, 
    "type": "target"
  }, 
  {
    "deps": [
      "gpr", 
      "gpr_test_util", 
      "grpc", 
      "grpc++", 
      "grpc++_test_util", 
      "grpc_test_util"
    ], 
    "headers": [], 
    "is_filegroup": false, 
    "language": "c++", 
    "name": "generic_end2end_test", 
    "src": [
      "test/cpp/end2end/generic_end2end_test.cc"
    ], 
    "third_party": false, 
    "type": "target"
  }, 
  {
    "deps": [
      "gpr", 
      "grpc", 
      "grpc++"
    ], 
    "headers": [
      "src/proto/grpc/testing/compiler_test.grpc.pb.h", 
      "src/proto/grpc/testing/compiler_test.pb.h"
    ], 
    "is_filegroup": false, 
    "language": "c++", 
    "name": "golden_file_test", 
    "src": [
      "test/cpp/codegen/golden_file_test.cc"
    ], 
    "third_party": false, 
    "type": "target"
  }, 
  {
    "deps": [
      "gpr", 
      "grpc", 
      "grpc++", 
      "grpc++_proto_reflection_desc_db", 
      "grpc++_test_config", 
      "grpc_cli_libs"
    ], 
    "headers": [], 
    "is_filegroup": false, 
    "language": "c++", 
    "name": "grpc_cli", 
    "src": [
      "test/cpp/util/grpc_cli.cc"
    ], 
    "third_party": false, 
    "type": "target"
  }, 
  {
    "deps": [
      "grpc_plugin_support"
    ], 
    "headers": [], 
    "is_filegroup": false, 
    "language": "c++", 
    "name": "grpc_cpp_plugin", 
    "src": [
      "src/compiler/cpp_plugin.cc"
    ], 
    "third_party": false, 
    "type": "target"
  }, 
  {
    "deps": [
      "grpc_plugin_support"
    ], 
    "headers": [], 
    "is_filegroup": false, 
    "language": "c++", 
    "name": "grpc_csharp_plugin", 
    "src": [
      "src/compiler/csharp_plugin.cc"
    ], 
    "third_party": false, 
    "type": "target"
  }, 
  {
    "deps": [
      "grpc_plugin_support"
    ], 
    "headers": [], 
    "is_filegroup": false, 
    "language": "c++", 
    "name": "grpc_node_plugin", 
    "src": [
      "src/compiler/node_plugin.cc"
    ], 
    "third_party": false, 
    "type": "target"
  }, 
  {
    "deps": [
      "grpc_plugin_support"
    ], 
    "headers": [], 
    "is_filegroup": false, 
    "language": "c++", 
    "name": "grpc_objective_c_plugin", 
    "src": [
      "src/compiler/objective_c_plugin.cc"
    ], 
    "third_party": false, 
    "type": "target"
  }, 
  {
    "deps": [
      "grpc_plugin_support"
    ], 
    "headers": [], 
    "is_filegroup": false, 
    "language": "c++", 
    "name": "grpc_php_plugin", 
    "src": [
      "src/compiler/php_plugin.cc"
    ], 
    "third_party": false, 
    "type": "target"
  }, 
  {
    "deps": [
      "grpc_plugin_support"
    ], 
    "headers": [], 
    "is_filegroup": false, 
    "language": "c++", 
    "name": "grpc_python_plugin", 
    "src": [
      "src/compiler/python_plugin.cc"
    ], 
    "third_party": false, 
    "type": "target"
  }, 
  {
    "deps": [
      "grpc_plugin_support"
    ], 
    "headers": [], 
    "is_filegroup": false, 
    "language": "c++", 
    "name": "grpc_ruby_plugin", 
    "src": [
      "src/compiler/ruby_plugin.cc"
    ], 
    "third_party": false, 
    "type": "target"
  }, 
  {
    "deps": [
      "gpr", 
      "gpr_test_util", 
      "grpc", 
      "grpc++", 
      "grpc++_codegen_proto", 
      "grpc++_proto_reflection_desc_db", 
      "grpc++_reflection", 
      "grpc++_test_util", 
      "grpc_cli_libs", 
      "grpc_test_util"
    ], 
    "headers": [
      "src/proto/grpc/testing/echo.grpc.pb.h", 
      "src/proto/grpc/testing/echo.pb.h", 
      "src/proto/grpc/testing/echo_messages.grpc.pb.h", 
      "src/proto/grpc/testing/echo_messages.pb.h"
    ], 
    "is_filegroup": false, 
    "language": "c++", 
    "name": "grpc_tool_test", 
    "src": [
      "test/cpp/util/grpc_tool_test.cc"
    ], 
    "third_party": false, 
    "type": "target"
  }, 
  {
    "deps": [
      "grpc", 
      "grpc++", 
      "grpc++_test_util", 
      "grpc_test_util"
    ], 
    "headers": [
      "src/proto/grpc/lb/v1/load_balancer.grpc.pb.h", 
      "src/proto/grpc/lb/v1/load_balancer.pb.h"
    ], 
    "is_filegroup": false, 
    "language": "c++", 
    "name": "grpclb_api_test", 
    "src": [
      "test/cpp/grpclb/grpclb_api_test.cc"
    ], 
    "third_party": false, 
    "type": "target"
  }, 
  {
    "deps": [
      "gpr", 
      "gpr_test_util", 
      "grpc", 
      "grpc++", 
      "grpc++_test_util", 
      "grpc_test_util"
    ], 
    "headers": [
      "src/proto/grpc/lb/v1/load_balancer.grpc.pb.h", 
      "src/proto/grpc/lb/v1/load_balancer.pb.h"
    ], 
    "is_filegroup": false, 
    "language": "c++", 
    "name": "grpclb_test", 
    "src": [
      "test/cpp/grpclb/grpclb_test.cc"
    ], 
    "third_party": false, 
    "type": "target"
  }, 
  {
    "deps": [
      "gpr", 
      "gpr_test_util", 
      "grpc", 
      "grpc++", 
      "grpc++_test_util", 
      "grpc_test_util"
    ], 
    "headers": [], 
    "is_filegroup": false, 
    "language": "c++", 
    "name": "hybrid_end2end_test", 
    "src": [
      "test/cpp/end2end/hybrid_end2end_test.cc"
    ], 
    "third_party": false, 
    "type": "target"
  }, 
  {
    "deps": [
      "gpr", 
      "gpr_test_util", 
      "grpc", 
      "grpc++", 
      "grpc++_test_config", 
      "grpc++_test_util", 
      "grpc_test_util", 
      "interop_client_helper", 
      "interop_client_main"
    ], 
    "headers": [], 
    "is_filegroup": false, 
    "language": "c++", 
    "name": "interop_client", 
    "src": [], 
    "third_party": false, 
    "type": "target"
  }, 
  {
    "deps": [
      "gpr", 
      "gpr_test_util", 
      "grpc", 
      "grpc++", 
      "grpc++_test_config", 
      "grpc++_test_util", 
      "grpc_test_util", 
      "interop_server_helper", 
      "interop_server_lib", 
      "interop_server_main"
    ], 
    "headers": [], 
    "is_filegroup": false, 
    "language": "c++", 
    "name": "interop_server", 
    "src": [], 
    "third_party": false, 
    "type": "target"
  }, 
  {
    "deps": [
      "gpr", 
      "gpr_test_util", 
      "grpc", 
      "grpc++_test_config", 
      "grpc_test_util"
    ], 
    "headers": [], 
    "is_filegroup": false, 
    "language": "c++", 
    "name": "interop_test", 
    "src": [
      "test/cpp/interop/interop_test.cc"
    ], 
    "third_party": false, 
    "type": "target"
  }, 
  {
    "deps": [
      "gpr", 
      "gpr_test_util", 
      "grpc", 
      "grpc++", 
      "grpc++_test_config", 
      "grpc++_test_util", 
      "grpc_test_util"
    ], 
    "headers": [], 
    "is_filegroup": false, 
    "language": "c++", 
    "name": "json_run_localhost", 
    "src": [
      "test/cpp/qps/json_run_localhost.cc"
    ], 
    "third_party": false, 
    "type": "target"
  }, 
  {
    "deps": [
      "gpr", 
      "grpc", 
      "grpc++", 
      "grpc++_test_config"
    ], 
    "headers": [
      "src/proto/grpc/testing/metrics.grpc.pb.h", 
      "src/proto/grpc/testing/metrics.pb.h", 
      "test/cpp/util/metrics_server.h"
    ], 
    "is_filegroup": false, 
    "language": "c++", 
    "name": "metrics_client", 
    "src": [
      "test/cpp/interop/metrics_client.cc", 
      "test/cpp/util/metrics_server.h"
    ], 
    "third_party": false, 
    "type": "target"
  }, 
  {
    "deps": [
      "gpr", 
      "gpr_test_util", 
      "grpc", 
      "grpc++", 
      "grpc++_test_util", 
      "grpc_test_util"
    ], 
    "headers": [], 
    "is_filegroup": false, 
    "language": "c++", 
    "name": "mock_test", 
    "src": [
      "test/cpp/end2end/mock_test.cc"
    ], 
    "third_party": false, 
    "type": "target"
  }, 
  {
    "deps": [
      "google_benchmark"
    ], 
    "headers": [], 
    "is_filegroup": false, 
    "language": "c++", 
    "name": "noop-benchmark", 
    "src": [
      "test/cpp/microbenchmarks/noop-benchmark.cc"
    ], 
    "third_party": false, 
    "type": "target"
  }, 
  {
    "deps": [
      "gpr", 
      "gpr_test_util", 
      "grpc", 
      "grpc++", 
      "grpc++_proto_reflection_desc_db", 
      "grpc++_reflection", 
      "grpc++_test_util", 
      "grpc_test_util"
    ], 
    "headers": [], 
    "is_filegroup": false, 
    "language": "c++", 
    "name": "proto_server_reflection_test", 
    "src": [
      "test/cpp/end2end/proto_server_reflection_test.cc"
    ], 
    "third_party": false, 
    "type": "target"
  }, 
  {
    "deps": [
      "gpr", 
      "gpr_test_util", 
      "grpc", 
      "grpc++", 
      "grpc++_test_util", 
      "grpc_test_util", 
      "qps"
    ], 
    "headers": [], 
    "is_filegroup": false, 
    "language": "c++", 
    "name": "qps_interarrival_test", 
    "src": [
      "test/cpp/qps/qps_interarrival_test.cc"
    ], 
    "third_party": false, 
    "type": "target"
  }, 
  {
    "deps": [
      "gpr", 
      "gpr_test_util", 
      "grpc", 
      "grpc++", 
      "grpc++_test_config", 
      "grpc++_test_util", 
      "grpc_test_util", 
      "qps"
    ], 
    "headers": [], 
    "is_filegroup": false, 
    "language": "c++", 
    "name": "qps_json_driver", 
    "src": [
      "test/cpp/qps/qps_json_driver.cc"
    ], 
    "third_party": false, 
    "type": "target"
  }, 
  {
    "deps": [
      "gpr", 
      "gpr_test_util", 
      "grpc", 
      "grpc++", 
      "grpc++_test_config", 
      "grpc++_test_util", 
      "grpc_test_util", 
      "qps"
    ], 
    "headers": [], 
    "is_filegroup": false, 
    "language": "c++", 
    "name": "qps_openloop_test", 
    "src": [
      "test/cpp/qps/qps_openloop_test.cc"
    ], 
    "third_party": false, 
    "type": "target"
  }, 
  {
    "deps": [
      "gpr", 
      "gpr_test_util", 
      "grpc", 
      "grpc++", 
      "grpc++_test_config", 
      "grpc++_test_util", 
      "grpc_test_util", 
      "qps"
    ], 
    "headers": [
      "test/cpp/qps/client.h", 
      "test/cpp/qps/server.h"
    ], 
    "is_filegroup": false, 
    "language": "c++", 
    "name": "qps_worker", 
    "src": [
      "test/cpp/qps/client.h", 
      "test/cpp/qps/server.h", 
      "test/cpp/qps/worker.cc"
    ], 
    "third_party": false, 
    "type": "target"
  }, 
  {
    "deps": [
      "gpr", 
      "gpr_test_util", 
      "grpc", 
      "grpc++", 
      "grpc++_test_config", 
      "grpc++_test_util", 
      "grpc_test_util"
    ], 
    "headers": [
      "src/proto/grpc/testing/empty.grpc.pb.h", 
      "src/proto/grpc/testing/empty.pb.h", 
      "src/proto/grpc/testing/messages.grpc.pb.h", 
      "src/proto/grpc/testing/messages.pb.h", 
      "src/proto/grpc/testing/test.grpc.pb.h", 
      "src/proto/grpc/testing/test.pb.h"
    ], 
    "is_filegroup": false, 
    "language": "c++", 
    "name": "reconnect_interop_client", 
    "src": [
      "test/cpp/interop/reconnect_interop_client.cc"
    ], 
    "third_party": false, 
    "type": "target"
  }, 
  {
    "deps": [
      "gpr", 
      "gpr_test_util", 
      "grpc", 
      "grpc++", 
      "grpc++_test_config", 
      "grpc++_test_util", 
      "grpc_test_util", 
      "reconnect_server", 
      "test_tcp_server"
    ], 
    "headers": [
      "src/proto/grpc/testing/empty.grpc.pb.h", 
      "src/proto/grpc/testing/empty.pb.h", 
      "src/proto/grpc/testing/messages.grpc.pb.h", 
      "src/proto/grpc/testing/messages.pb.h", 
      "src/proto/grpc/testing/test.grpc.pb.h", 
      "src/proto/grpc/testing/test.pb.h"
    ], 
    "is_filegroup": false, 
    "language": "c++", 
    "name": "reconnect_interop_server", 
    "src": [
      "test/cpp/interop/reconnect_interop_server.cc"
    ], 
    "third_party": false, 
    "type": "target"
  }, 
  {
    "deps": [
      "gpr", 
      "gpr_test_util", 
      "grpc", 
      "grpc++", 
      "grpc++_test_util", 
      "grpc_test_util"
    ], 
    "headers": [], 
    "is_filegroup": false, 
    "language": "c++", 
    "name": "round_robin_end2end_test", 
    "src": [
      "test/cpp/end2end/round_robin_end2end_test.cc"
    ], 
    "third_party": false, 
    "type": "target"
  }, 
  {
    "deps": [
      "gpr", 
      "gpr_test_util", 
      "grpc", 
      "grpc++", 
      "grpc++_test_util", 
      "grpc_test_util"
    ], 
    "headers": [], 
    "is_filegroup": false, 
    "language": "c++", 
    "name": "secure_auth_context_test", 
    "src": [
      "test/cpp/common/secure_auth_context_test.cc"
    ], 
    "third_party": false, 
    "type": "target"
  }, 
  {
    "deps": [
      "gpr", 
      "gpr_test_util", 
      "grpc", 
      "grpc++", 
      "grpc++_test_util", 
      "grpc_test_util", 
      "qps"
    ], 
    "headers": [], 
    "is_filegroup": false, 
    "language": "c++", 
    "name": "secure_sync_unary_ping_pong_test", 
    "src": [
      "test/cpp/qps/secure_sync_unary_ping_pong_test.cc"
    ], 
    "third_party": false, 
    "type": "target"
  }, 
  {
    "deps": [
      "gpr", 
      "gpr_test_util", 
      "grpc", 
      "grpc++", 
      "grpc++_test_util", 
      "grpc_test_util"
    ], 
    "headers": [], 
    "is_filegroup": false, 
    "language": "c++", 
    "name": "server_builder_plugin_test", 
    "src": [
      "test/cpp/end2end/server_builder_plugin_test.cc"
    ], 
    "third_party": false, 
    "type": "target"
  }, 
  {
    "deps": [
      "gpr", 
      "gpr_test_util", 
      "grpc", 
      "grpc++", 
      "grpc++_test", 
      "grpc_test_util"
    ], 
    "headers": [], 
    "is_filegroup": false, 
    "language": "c++", 
    "name": "server_context_test_spouse_test", 
    "src": [
      "test/cpp/test/server_context_test_spouse_test.cc"
    ], 
    "third_party": false, 
    "type": "target"
  }, 
  {
    "deps": [
      "gpr", 
      "gpr_test_util", 
      "grpc", 
      "grpc++", 
      "grpc++_test_util", 
      "grpc_test_util"
    ], 
    "headers": [], 
    "is_filegroup": false, 
    "language": "c++", 
    "name": "server_crash_test", 
    "src": [
      "test/cpp/end2end/server_crash_test.cc"
    ], 
    "third_party": false, 
    "type": "target"
  }, 
  {
    "deps": [
      "gpr", 
      "gpr_test_util", 
      "grpc", 
      "grpc++", 
      "grpc++_test_util", 
      "grpc_test_util"
    ], 
    "headers": [], 
    "is_filegroup": false, 
    "language": "c++", 
    "name": "server_crash_test_client", 
    "src": [
      "test/cpp/end2end/server_crash_test_client.cc"
    ], 
    "third_party": false, 
    "type": "target"
  }, 
  {
    "deps": [
      "gpr", 
      "gpr_test_util", 
      "grpc", 
      "grpc++", 
      "grpc++_test_util", 
      "grpc_test_util"
    ], 
    "headers": [], 
    "is_filegroup": false, 
    "language": "c++", 
    "name": "shutdown_test", 
    "src": [
      "test/cpp/end2end/shutdown_test.cc"
    ], 
    "third_party": false, 
    "type": "target"
  }, 
  {
    "deps": [
      "gpr", 
      "gpr_test_util", 
      "grpc", 
      "grpc++", 
      "grpc_test_util"
    ], 
    "headers": [], 
    "is_filegroup": false, 
    "language": "c++", 
    "name": "status_test", 
    "src": [
      "test/cpp/util/status_test.cc"
    ], 
    "third_party": false, 
    "type": "target"
  }, 
  {
    "deps": [
      "gpr", 
      "gpr_test_util", 
      "grpc", 
      "grpc++", 
      "grpc++_test_util", 
      "grpc_test_util"
    ], 
    "headers": [], 
    "is_filegroup": false, 
    "language": "c++", 
    "name": "streaming_throughput_test", 
    "src": [
      "test/cpp/end2end/streaming_throughput_test.cc"
    ], 
    "third_party": false, 
    "type": "target"
  }, 
  {
    "deps": [
      "gpr", 
      "gpr_test_util", 
      "grpc", 
      "grpc++", 
      "grpc++_test_config", 
      "grpc++_test_util", 
      "grpc_test_util"
    ], 
    "headers": [
      "src/proto/grpc/testing/empty.grpc.pb.h", 
      "src/proto/grpc/testing/empty.pb.h", 
      "src/proto/grpc/testing/messages.grpc.pb.h", 
      "src/proto/grpc/testing/messages.pb.h", 
      "src/proto/grpc/testing/metrics.grpc.pb.h", 
      "src/proto/grpc/testing/metrics.pb.h", 
      "src/proto/grpc/testing/test.grpc.pb.h", 
      "src/proto/grpc/testing/test.pb.h", 
      "test/cpp/interop/client_helper.h", 
      "test/cpp/interop/interop_client.h", 
      "test/cpp/interop/stress_interop_client.h", 
      "test/cpp/util/metrics_server.h"
    ], 
    "is_filegroup": false, 
    "language": "c++", 
    "name": "stress_test", 
    "src": [
      "test/cpp/interop/client_helper.cc", 
      "test/cpp/interop/client_helper.h", 
      "test/cpp/interop/interop_client.cc", 
      "test/cpp/interop/interop_client.h", 
      "test/cpp/interop/stress_interop_client.cc", 
      "test/cpp/interop/stress_interop_client.h", 
      "test/cpp/interop/stress_test.cc", 
      "test/cpp/util/metrics_server.cc", 
      "test/cpp/util/metrics_server.h"
    ], 
    "third_party": false, 
    "type": "target"
  }, 
  {
    "deps": [
      "gpr", 
      "grpc", 
      "grpc++", 
      "grpc++_test_config"
    ], 
    "headers": [], 
    "is_filegroup": false, 
    "language": "c++", 
    "name": "thread_manager_test", 
    "src": [
      "test/cpp/thread_manager/thread_manager_test.cc"
    ], 
    "third_party": false, 
    "type": "target"
  }, 
  {
    "deps": [
      "gpr", 
      "gpr_test_util", 
      "grpc", 
      "grpc++", 
      "grpc++_test_util", 
      "grpc_test_util"
    ], 
    "headers": [], 
    "is_filegroup": false, 
    "language": "c++", 
    "name": "thread_stress_test", 
    "src": [
      "test/cpp/end2end/thread_stress_test.cc"
    ], 
    "third_party": false, 
    "type": "target"
  }, 
  {
    "deps": [
      "gpr", 
      "grpc"
    ], 
    "headers": [], 
    "is_filegroup": false, 
    "language": "c89", 
    "name": "public_headers_must_be_c89", 
    "src": [
      "test/core/surface/public_headers_must_be_c89.c"
    ], 
    "third_party": false, 
    "type": "target"
  }, 
  {
    "deps": [
      "boringssl", 
      "boringssl_aes_test_lib", 
      "boringssl_test_util"
    ], 
    "headers": [], 
    "is_filegroup": false, 
    "language": "c++", 
    "name": "boringssl_aes_test", 
    "src": [], 
    "third_party": true, 
    "type": "target"
  }, 
  {
    "deps": [
      "boringssl", 
      "boringssl_asn1_test_lib", 
      "boringssl_test_util"
    ], 
    "headers": [], 
    "is_filegroup": false, 
    "language": "c++", 
    "name": "boringssl_asn1_test", 
    "src": [], 
    "third_party": true, 
    "type": "target"
  }, 
  {
    "deps": [
      "boringssl", 
      "boringssl_base64_test_lib", 
      "boringssl_test_util"
    ], 
    "headers": [], 
    "is_filegroup": false, 
    "language": "c++", 
    "name": "boringssl_base64_test", 
    "src": [], 
    "third_party": true, 
    "type": "target"
  }, 
  {
    "deps": [
      "boringssl", 
      "boringssl_bio_test_lib", 
      "boringssl_test_util"
    ], 
    "headers": [], 
    "is_filegroup": false, 
    "language": "c++", 
    "name": "boringssl_bio_test", 
    "src": [], 
    "third_party": true, 
    "type": "target"
  }, 
  {
    "deps": [
      "boringssl", 
      "boringssl_bn_test_lib", 
      "boringssl_test_util"
    ], 
    "headers": [], 
    "is_filegroup": false, 
    "language": "c++", 
    "name": "boringssl_bn_test", 
    "src": [], 
    "third_party": true, 
    "type": "target"
  }, 
  {
    "deps": [
      "boringssl", 
      "boringssl_bytestring_test_lib", 
      "boringssl_test_util"
    ], 
    "headers": [], 
    "is_filegroup": false, 
    "language": "c++", 
    "name": "boringssl_bytestring_test", 
    "src": [], 
    "third_party": true, 
    "type": "target"
  }, 
  {
    "deps": [
      "boringssl", 
      "boringssl_aead_test_lib", 
      "boringssl_test_util"
    ], 
    "headers": [], 
    "is_filegroup": false, 
    "language": "c++", 
    "name": "boringssl_aead_test", 
    "src": [], 
    "third_party": true, 
    "type": "target"
  }, 
  {
    "deps": [
      "boringssl", 
      "boringssl_cipher_test_lib", 
      "boringssl_test_util"
    ], 
    "headers": [], 
    "is_filegroup": false, 
    "language": "c++", 
    "name": "boringssl_cipher_test", 
    "src": [], 
    "third_party": true, 
    "type": "target"
  }, 
  {
    "deps": [
      "boringssl", 
      "boringssl_cmac_test_lib", 
      "boringssl_test_util"
    ], 
    "headers": [], 
    "is_filegroup": false, 
    "language": "c++", 
    "name": "boringssl_cmac_test", 
    "src": [], 
    "third_party": true, 
    "type": "target"
  }, 
  {
    "deps": [
      "boringssl", 
      "boringssl_constant_time_test_lib", 
      "boringssl_test_util"
    ], 
    "headers": [], 
    "is_filegroup": false, 
    "language": "c++", 
    "name": "boringssl_constant_time_test", 
    "src": [], 
    "third_party": true, 
    "type": "target"
  }, 
  {
    "deps": [
      "boringssl", 
      "boringssl_ed25519_test_lib", 
      "boringssl_test_util"
    ], 
    "headers": [], 
    "is_filegroup": false, 
    "language": "c++", 
    "name": "boringssl_ed25519_test", 
    "src": [], 
    "third_party": true, 
    "type": "target"
  }, 
  {
    "deps": [
      "boringssl", 
      "boringssl_test_util", 
      "boringssl_x25519_test_lib"
    ], 
    "headers": [], 
    "is_filegroup": false, 
    "language": "c++", 
    "name": "boringssl_x25519_test", 
    "src": [], 
    "third_party": true, 
    "type": "target"
  }, 
  {
    "deps": [
      "boringssl", 
      "boringssl_dh_test_lib", 
      "boringssl_test_util"
    ], 
    "headers": [], 
    "is_filegroup": false, 
    "language": "c++", 
    "name": "boringssl_dh_test", 
    "src": [], 
    "third_party": true, 
    "type": "target"
  }, 
  {
    "deps": [
      "boringssl", 
      "boringssl_digest_test_lib", 
      "boringssl_test_util"
    ], 
    "headers": [], 
    "is_filegroup": false, 
    "language": "c++", 
    "name": "boringssl_digest_test", 
    "src": [], 
    "third_party": true, 
    "type": "target"
  }, 
  {
    "deps": [
      "boringssl", 
      "boringssl_dsa_test_lib", 
      "boringssl_test_util"
    ], 
    "headers": [], 
    "is_filegroup": false, 
    "language": "c++", 
    "name": "boringssl_dsa_test", 
    "src": [], 
    "third_party": true, 
    "type": "target"
  }, 
  {
    "deps": [
      "boringssl", 
      "boringssl_ec_test_lib", 
      "boringssl_test_util"
    ], 
    "headers": [], 
    "is_filegroup": false, 
    "language": "c++", 
    "name": "boringssl_ec_test", 
    "src": [], 
    "third_party": true, 
    "type": "target"
  }, 
  {
    "deps": [
      "boringssl", 
      "boringssl_example_mul_lib", 
      "boringssl_test_util"
    ], 
    "headers": [], 
    "is_filegroup": false, 
    "language": "c++", 
    "name": "boringssl_example_mul", 
    "src": [], 
    "third_party": true, 
    "type": "target"
  }, 
  {
    "deps": [
      "boringssl", 
      "boringssl_ecdsa_test_lib", 
      "boringssl_test_util"
    ], 
    "headers": [], 
    "is_filegroup": false, 
    "language": "c++", 
    "name": "boringssl_ecdsa_test", 
    "src": [], 
    "third_party": true, 
    "type": "target"
  }, 
  {
    "deps": [
      "boringssl", 
      "boringssl_err_test_lib", 
      "boringssl_test_util"
    ], 
    "headers": [], 
    "is_filegroup": false, 
    "language": "c++", 
    "name": "boringssl_err_test", 
    "src": [], 
    "third_party": true, 
    "type": "target"
  }, 
  {
    "deps": [
      "boringssl", 
      "boringssl_evp_extra_test_lib", 
      "boringssl_test_util"
    ], 
    "headers": [], 
    "is_filegroup": false, 
    "language": "c++", 
    "name": "boringssl_evp_extra_test", 
    "src": [], 
    "third_party": true, 
    "type": "target"
  }, 
  {
    "deps": [
      "boringssl", 
      "boringssl_evp_test_lib", 
      "boringssl_test_util"
    ], 
    "headers": [], 
    "is_filegroup": false, 
    "language": "c++", 
    "name": "boringssl_evp_test", 
    "src": [], 
    "third_party": true, 
    "type": "target"
  }, 
  {
    "deps": [
      "boringssl", 
      "boringssl_pbkdf_test_lib", 
      "boringssl_test_util"
    ], 
    "headers": [], 
    "is_filegroup": false, 
    "language": "c++", 
    "name": "boringssl_pbkdf_test", 
    "src": [], 
    "third_party": true, 
    "type": "target"
  }, 
  {
    "deps": [
      "boringssl", 
      "boringssl_hkdf_test_lib", 
      "boringssl_test_util"
    ], 
    "headers": [], 
    "is_filegroup": false, 
    "language": "c++", 
    "name": "boringssl_hkdf_test", 
    "src": [], 
    "third_party": true, 
    "type": "target"
  }, 
  {
    "deps": [
      "boringssl", 
      "boringssl_hmac_test_lib", 
      "boringssl_test_util"
    ], 
    "headers": [], 
    "is_filegroup": false, 
    "language": "c++", 
    "name": "boringssl_hmac_test", 
    "src": [], 
    "third_party": true, 
    "type": "target"
  }, 
  {
    "deps": [
      "boringssl", 
      "boringssl_lhash_test_lib", 
      "boringssl_test_util"
    ], 
    "headers": [], 
    "is_filegroup": false, 
    "language": "c++", 
    "name": "boringssl_lhash_test", 
    "src": [], 
    "third_party": true, 
    "type": "target"
  }, 
  {
    "deps": [
      "boringssl", 
      "boringssl_gcm_test_lib", 
      "boringssl_test_util"
    ], 
    "headers": [], 
    "is_filegroup": false, 
    "language": "c++", 
    "name": "boringssl_gcm_test", 
    "src": [], 
    "third_party": true, 
    "type": "target"
  }, 
  {
    "deps": [
      "boringssl", 
      "boringssl_pkcs12_test_lib", 
      "boringssl_test_util"
    ], 
    "headers": [], 
    "is_filegroup": false, 
    "language": "c++", 
    "name": "boringssl_pkcs12_test", 
    "src": [], 
    "third_party": true, 
    "type": "target"
  }, 
  {
    "deps": [
      "boringssl", 
      "boringssl_pkcs8_test_lib", 
      "boringssl_test_util"
    ], 
    "headers": [], 
    "is_filegroup": false, 
    "language": "c++", 
    "name": "boringssl_pkcs8_test", 
    "src": [], 
    "third_party": true, 
    "type": "target"
  }, 
  {
    "deps": [
      "boringssl", 
      "boringssl_poly1305_test_lib", 
      "boringssl_test_util"
    ], 
    "headers": [], 
    "is_filegroup": false, 
    "language": "c++", 
    "name": "boringssl_poly1305_test", 
    "src": [], 
    "third_party": true, 
    "type": "target"
  }, 
  {
    "deps": [
      "boringssl", 
      "boringssl_refcount_test_lib", 
      "boringssl_test_util"
    ], 
    "headers": [], 
    "is_filegroup": false, 
    "language": "c++", 
    "name": "boringssl_refcount_test", 
    "src": [], 
    "third_party": true, 
    "type": "target"
  }, 
  {
    "deps": [
      "boringssl", 
      "boringssl_rsa_test_lib", 
      "boringssl_test_util"
    ], 
    "headers": [], 
    "is_filegroup": false, 
    "language": "c++", 
    "name": "boringssl_rsa_test", 
    "src": [], 
    "third_party": true, 
    "type": "target"
  }, 
  {
    "deps": [
      "boringssl", 
      "boringssl_test_util", 
      "boringssl_thread_test_lib"
    ], 
    "headers": [], 
    "is_filegroup": false, 
    "language": "c++", 
    "name": "boringssl_thread_test", 
    "src": [], 
    "third_party": true, 
    "type": "target"
  }, 
  {
    "deps": [
      "boringssl", 
      "boringssl_pkcs7_test_lib", 
      "boringssl_test_util"
    ], 
    "headers": [], 
    "is_filegroup": false, 
    "language": "c++", 
    "name": "boringssl_pkcs7_test", 
    "src": [], 
    "third_party": true, 
    "type": "target"
  }, 
  {
    "deps": [
      "boringssl", 
      "boringssl_test_util", 
      "boringssl_x509_test_lib"
    ], 
    "headers": [], 
    "is_filegroup": false, 
    "language": "c++", 
    "name": "boringssl_x509_test", 
    "src": [], 
    "third_party": true, 
    "type": "target"
  }, 
  {
    "deps": [
      "boringssl", 
      "boringssl_tab_test_lib", 
      "boringssl_test_util"
    ], 
    "headers": [], 
    "is_filegroup": false, 
    "language": "c++", 
    "name": "boringssl_tab_test", 
    "src": [], 
    "third_party": true, 
    "type": "target"
  }, 
  {
    "deps": [
      "boringssl", 
      "boringssl_test_util", 
      "boringssl_v3name_test_lib"
    ], 
    "headers": [], 
    "is_filegroup": false, 
    "language": "c++", 
    "name": "boringssl_v3name_test", 
    "src": [], 
    "third_party": true, 
    "type": "target"
  }, 
  {
    "deps": [
      "boringssl", 
      "boringssl_pqueue_test_lib", 
      "boringssl_test_util"
    ], 
    "headers": [], 
    "is_filegroup": false, 
    "language": "c++", 
    "name": "boringssl_pqueue_test", 
    "src": [], 
    "third_party": true, 
    "type": "target"
  }, 
  {
    "deps": [
      "boringssl", 
      "boringssl_ssl_test_lib", 
      "boringssl_test_util"
    ], 
    "headers": [], 
    "is_filegroup": false, 
    "language": "c++", 
    "name": "boringssl_ssl_test", 
    "src": [], 
    "third_party": true, 
    "type": "target"
  }, 
  {
    "deps": [
      "bad_client_test", 
      "gpr", 
      "gpr_test_util", 
      "grpc_test_util_unsecure", 
      "grpc_unsecure"
    ], 
    "headers": [], 
    "is_filegroup": false, 
    "language": "c", 
    "name": "badreq_bad_client_test", 
    "src": [
      "test/core/bad_client/tests/badreq.c"
    ], 
    "third_party": false, 
    "type": "target"
  }, 
  {
    "deps": [
      "bad_client_test", 
      "gpr", 
      "gpr_test_util", 
      "grpc_test_util_unsecure", 
      "grpc_unsecure"
    ], 
    "headers": [], 
    "is_filegroup": false, 
    "language": "c", 
    "name": "connection_prefix_bad_client_test", 
    "src": [
      "test/core/bad_client/tests/connection_prefix.c"
    ], 
    "third_party": false, 
    "type": "target"
  }, 
  {
    "deps": [
      "bad_client_test", 
      "gpr", 
      "gpr_test_util", 
      "grpc_test_util_unsecure", 
      "grpc_unsecure"
    ], 
    "headers": [], 
    "is_filegroup": false, 
    "language": "c", 
    "name": "head_of_line_blocking_bad_client_test", 
    "src": [
      "test/core/bad_client/tests/head_of_line_blocking.c"
    ], 
    "third_party": false, 
    "type": "target"
  }, 
  {
    "deps": [
      "bad_client_test", 
      "gpr", 
      "gpr_test_util", 
      "grpc_test_util_unsecure", 
      "grpc_unsecure"
    ], 
    "headers": [], 
    "is_filegroup": false, 
    "language": "c", 
    "name": "headers_bad_client_test", 
    "src": [
      "test/core/bad_client/tests/headers.c"
    ], 
    "third_party": false, 
    "type": "target"
  }, 
  {
    "deps": [
      "bad_client_test", 
      "gpr", 
      "gpr_test_util", 
      "grpc_test_util_unsecure", 
      "grpc_unsecure"
    ], 
    "headers": [], 
    "is_filegroup": false, 
    "language": "c", 
    "name": "initial_settings_frame_bad_client_test", 
    "src": [
      "test/core/bad_client/tests/initial_settings_frame.c"
    ], 
    "third_party": false, 
    "type": "target"
  }, 
  {
    "deps": [
      "bad_client_test", 
      "gpr", 
      "gpr_test_util", 
      "grpc_test_util_unsecure", 
      "grpc_unsecure"
    ], 
    "headers": [], 
    "is_filegroup": false, 
    "language": "c", 
    "name": "large_metadata_bad_client_test", 
    "src": [
      "test/core/bad_client/tests/large_metadata.c"
    ], 
    "third_party": false, 
    "type": "target"
  }, 
  {
    "deps": [
      "bad_client_test", 
      "gpr", 
      "gpr_test_util", 
      "grpc_test_util_unsecure", 
      "grpc_unsecure"
    ], 
    "headers": [], 
    "is_filegroup": false, 
    "language": "c", 
    "name": "server_registered_method_bad_client_test", 
    "src": [
      "test/core/bad_client/tests/server_registered_method.c"
    ], 
    "third_party": false, 
    "type": "target"
  }, 
  {
    "deps": [
      "bad_client_test", 
      "gpr", 
      "gpr_test_util", 
      "grpc_test_util_unsecure", 
      "grpc_unsecure"
    ], 
    "headers": [], 
    "is_filegroup": false, 
    "language": "c", 
    "name": "simple_request_bad_client_test", 
    "src": [
      "test/core/bad_client/tests/simple_request.c"
    ], 
    "third_party": false, 
    "type": "target"
  }, 
  {
    "deps": [
      "bad_client_test", 
      "gpr", 
      "gpr_test_util", 
      "grpc_test_util_unsecure", 
      "grpc_unsecure"
    ], 
    "headers": [], 
    "is_filegroup": false, 
    "language": "c", 
    "name": "unknown_frame_bad_client_test", 
    "src": [
      "test/core/bad_client/tests/unknown_frame.c"
    ], 
    "third_party": false, 
    "type": "target"
  }, 
  {
    "deps": [
      "bad_client_test", 
      "gpr", 
      "gpr_test_util", 
      "grpc_test_util_unsecure", 
      "grpc_unsecure"
    ], 
    "headers": [], 
    "is_filegroup": false, 
    "language": "c", 
    "name": "window_overflow_bad_client_test", 
    "src": [
      "test/core/bad_client/tests/window_overflow.c"
    ], 
    "third_party": false, 
    "type": "target"
  }, 
  {
    "deps": [
      "bad_ssl_test_server", 
      "gpr", 
      "gpr_test_util", 
      "grpc", 
      "grpc_test_util"
    ], 
    "headers": [], 
    "is_filegroup": false, 
    "language": "c", 
    "name": "bad_ssl_cert_server", 
    "src": [
      "test/core/bad_ssl/servers/cert.c"
    ], 
    "third_party": false, 
    "type": "target"
  }, 
  {
    "deps": [
      "gpr", 
      "gpr_test_util", 
      "grpc", 
      "grpc_test_util"
    ], 
    "headers": [], 
    "is_filegroup": false, 
    "language": "c", 
    "name": "bad_ssl_cert_test", 
    "src": [
      "test/core/bad_ssl/bad_ssl_test.c"
    ], 
    "third_party": false, 
    "type": "target"
  }, 
  {
    "deps": [
      "end2end_tests", 
      "gpr", 
      "gpr_test_util", 
      "grpc", 
      "grpc_test_util"
    ], 
    "headers": [], 
    "is_filegroup": false, 
    "language": "c", 
    "name": "h2_census_test", 
    "src": [
      "test/core/end2end/fixtures/h2_census.c"
    ], 
    "third_party": false, 
    "type": "target"
  }, 
  {
    "deps": [
      "end2end_tests", 
      "gpr", 
      "gpr_test_util", 
      "grpc", 
      "grpc_test_util"
    ], 
    "headers": [], 
    "is_filegroup": false, 
    "language": "c", 
    "name": "h2_compress_test", 
    "src": [
      "test/core/end2end/fixtures/h2_compress.c"
    ], 
    "third_party": false, 
    "type": "target"
  }, 
  {
    "deps": [
      "end2end_tests", 
      "gpr", 
      "gpr_test_util", 
      "grpc", 
      "grpc_test_util"
    ], 
    "headers": [], 
    "is_filegroup": false, 
    "language": "c", 
    "name": "h2_fakesec_test", 
    "src": [
      "test/core/end2end/fixtures/h2_fakesec.c"
    ], 
    "third_party": false, 
    "type": "target"
  }, 
  {
    "deps": [
      "end2end_tests", 
      "gpr", 
      "gpr_test_util", 
      "grpc", 
      "grpc_test_util"
    ], 
    "headers": [], 
    "is_filegroup": false, 
    "language": "c", 
    "name": "h2_fd_test", 
    "src": [
      "test/core/end2end/fixtures/h2_fd.c"
    ], 
    "third_party": false, 
    "type": "target"
  }, 
  {
    "deps": [
      "end2end_tests", 
      "gpr", 
      "gpr_test_util", 
      "grpc", 
      "grpc_test_util"
    ], 
    "headers": [], 
    "is_filegroup": false, 
    "language": "c", 
    "name": "h2_full_test", 
    "src": [
      "test/core/end2end/fixtures/h2_full.c"
    ], 
    "third_party": false, 
    "type": "target"
  }, 
  {
    "deps": [
      "end2end_tests", 
      "gpr", 
      "gpr_test_util", 
      "grpc", 
      "grpc_test_util"
    ], 
    "headers": [], 
    "is_filegroup": false, 
    "language": "c", 
    "name": "h2_full+pipe_test", 
    "src": [
      "test/core/end2end/fixtures/h2_full+pipe.c"
    ], 
    "third_party": false, 
    "type": "target"
  }, 
  {
    "deps": [
      "end2end_tests", 
      "gpr", 
      "gpr_test_util", 
      "grpc", 
      "grpc_test_util"
    ], 
    "headers": [], 
    "is_filegroup": false, 
    "language": "c", 
    "name": "h2_full+trace_test", 
    "src": [
      "test/core/end2end/fixtures/h2_full+trace.c"
    ], 
    "third_party": false, 
    "type": "target"
  }, 
  {
    "deps": [
      "end2end_tests", 
      "gpr", 
      "gpr_test_util", 
      "grpc", 
      "grpc_test_util"
    ], 
    "headers": [], 
    "is_filegroup": false, 
    "language": "c", 
    "name": "h2_http_proxy_test", 
    "src": [
      "test/core/end2end/fixtures/h2_http_proxy.c"
    ], 
    "third_party": false, 
    "type": "target"
  }, 
  {
    "deps": [
      "end2end_tests", 
      "gpr", 
      "gpr_test_util", 
      "grpc", 
      "grpc_test_util"
    ], 
    "headers": [], 
    "is_filegroup": false, 
    "language": "c", 
    "name": "h2_load_reporting_test", 
    "src": [
      "test/core/end2end/fixtures/h2_load_reporting.c"
    ], 
    "third_party": false, 
    "type": "target"
  }, 
  {
    "deps": [
      "end2end_tests", 
      "gpr", 
      "gpr_test_util", 
      "grpc", 
      "grpc_test_util"
    ], 
    "headers": [], 
    "is_filegroup": false, 
    "language": "c", 
    "name": "h2_oauth2_test", 
    "src": [
      "test/core/end2end/fixtures/h2_oauth2.c"
    ], 
    "third_party": false, 
    "type": "target"
  }, 
  {
    "deps": [
      "end2end_tests", 
      "gpr", 
      "gpr_test_util", 
      "grpc", 
      "grpc_test_util"
    ], 
    "headers": [], 
    "is_filegroup": false, 
    "language": "c", 
    "name": "h2_proxy_test", 
    "src": [
      "test/core/end2end/fixtures/h2_proxy.c"
    ], 
    "third_party": false, 
    "type": "target"
  }, 
  {
    "deps": [
      "end2end_tests", 
      "gpr", 
      "gpr_test_util", 
      "grpc", 
      "grpc_test_util"
    ], 
    "headers": [], 
    "is_filegroup": false, 
    "language": "c", 
    "name": "h2_sockpair_test", 
    "src": [
      "test/core/end2end/fixtures/h2_sockpair.c"
    ], 
    "third_party": false, 
    "type": "target"
  }, 
  {
    "deps": [
      "end2end_tests", 
      "gpr", 
      "gpr_test_util", 
      "grpc", 
      "grpc_test_util"
    ], 
    "headers": [], 
    "is_filegroup": false, 
    "language": "c", 
    "name": "h2_sockpair+trace_test", 
    "src": [
      "test/core/end2end/fixtures/h2_sockpair+trace.c"
    ], 
    "third_party": false, 
    "type": "target"
  }, 
  {
    "deps": [
      "end2end_tests", 
      "gpr", 
      "gpr_test_util", 
      "grpc", 
      "grpc_test_util"
    ], 
    "headers": [], 
    "is_filegroup": false, 
    "language": "c", 
    "name": "h2_sockpair_1byte_test", 
    "src": [
      "test/core/end2end/fixtures/h2_sockpair_1byte.c"
    ], 
    "third_party": false, 
    "type": "target"
  }, 
  {
    "deps": [
      "end2end_tests", 
      "gpr", 
      "gpr_test_util", 
      "grpc", 
      "grpc_test_util"
    ], 
    "headers": [], 
    "is_filegroup": false, 
    "language": "c", 
    "name": "h2_ssl_test", 
    "src": [
      "test/core/end2end/fixtures/h2_ssl.c"
    ], 
    "third_party": false, 
    "type": "target"
  }, 
  {
    "deps": [
      "end2end_tests", 
      "gpr", 
      "gpr_test_util", 
      "grpc", 
      "grpc_test_util"
    ], 
    "headers": [], 
    "is_filegroup": false, 
    "language": "c", 
    "name": "h2_ssl_cert_test", 
    "src": [
      "test/core/end2end/fixtures/h2_ssl_cert.c"
    ], 
    "third_party": false, 
    "type": "target"
  }, 
  {
    "deps": [
      "end2end_tests", 
      "gpr", 
      "gpr_test_util", 
      "grpc", 
      "grpc_test_util"
    ], 
    "headers": [], 
    "is_filegroup": false, 
    "language": "c", 
    "name": "h2_ssl_proxy_test", 
    "src": [
      "test/core/end2end/fixtures/h2_ssl_proxy.c"
    ], 
    "third_party": false, 
    "type": "target"
  }, 
  {
    "deps": [
      "end2end_tests", 
      "gpr", 
      "gpr_test_util", 
      "grpc", 
      "grpc_test_util"
    ], 
    "headers": [], 
    "is_filegroup": false, 
    "language": "c", 
    "name": "h2_uds_test", 
    "src": [
      "test/core/end2end/fixtures/h2_uds.c"
    ], 
    "third_party": false, 
    "type": "target"
  }, 
  {
    "deps": [
      "end2end_nosec_tests", 
      "gpr", 
      "gpr_test_util", 
      "grpc_test_util_unsecure", 
      "grpc_unsecure"
    ], 
    "headers": [], 
    "is_filegroup": false, 
    "language": "c", 
    "name": "h2_census_nosec_test", 
    "src": [
      "test/core/end2end/fixtures/h2_census.c"
    ], 
    "third_party": false, 
    "type": "target"
  }, 
  {
    "deps": [
      "end2end_nosec_tests", 
      "gpr", 
      "gpr_test_util", 
      "grpc_test_util_unsecure", 
      "grpc_unsecure"
    ], 
    "headers": [], 
    "is_filegroup": false, 
    "language": "c", 
    "name": "h2_compress_nosec_test", 
    "src": [
      "test/core/end2end/fixtures/h2_compress.c"
    ], 
    "third_party": false, 
    "type": "target"
  }, 
  {
    "deps": [
      "end2end_nosec_tests", 
      "gpr", 
      "gpr_test_util", 
      "grpc_test_util_unsecure", 
      "grpc_unsecure"
    ], 
    "headers": [], 
    "is_filegroup": false, 
    "language": "c", 
    "name": "h2_fd_nosec_test", 
    "src": [
      "test/core/end2end/fixtures/h2_fd.c"
    ], 
    "third_party": false, 
    "type": "target"
  }, 
  {
    "deps": [
      "end2end_nosec_tests", 
      "gpr", 
      "gpr_test_util", 
      "grpc_test_util_unsecure", 
      "grpc_unsecure"
    ], 
    "headers": [], 
    "is_filegroup": false, 
    "language": "c", 
    "name": "h2_full_nosec_test", 
    "src": [
      "test/core/end2end/fixtures/h2_full.c"
    ], 
    "third_party": false, 
    "type": "target"
  }, 
  {
    "deps": [
      "end2end_nosec_tests", 
      "gpr", 
      "gpr_test_util", 
      "grpc_test_util_unsecure", 
      "grpc_unsecure"
    ], 
    "headers": [], 
    "is_filegroup": false, 
    "language": "c", 
    "name": "h2_full+pipe_nosec_test", 
    "src": [
      "test/core/end2end/fixtures/h2_full+pipe.c"
    ], 
    "third_party": false, 
    "type": "target"
  }, 
  {
    "deps": [
      "end2end_nosec_tests", 
      "gpr", 
      "gpr_test_util", 
      "grpc_test_util_unsecure", 
      "grpc_unsecure"
    ], 
    "headers": [], 
    "is_filegroup": false, 
    "language": "c", 
    "name": "h2_full+trace_nosec_test", 
    "src": [
      "test/core/end2end/fixtures/h2_full+trace.c"
    ], 
    "third_party": false, 
    "type": "target"
  }, 
  {
    "deps": [
      "end2end_nosec_tests", 
      "gpr", 
      "gpr_test_util", 
      "grpc_test_util_unsecure", 
      "grpc_unsecure"
    ], 
    "headers": [], 
    "is_filegroup": false, 
    "language": "c", 
    "name": "h2_http_proxy_nosec_test", 
    "src": [
      "test/core/end2end/fixtures/h2_http_proxy.c"
    ], 
    "third_party": false, 
    "type": "target"
  }, 
  {
    "deps": [
      "end2end_nosec_tests", 
      "gpr", 
      "gpr_test_util", 
      "grpc_test_util_unsecure", 
      "grpc_unsecure"
    ], 
    "headers": [], 
    "is_filegroup": false, 
    "language": "c", 
    "name": "h2_load_reporting_nosec_test", 
    "src": [
      "test/core/end2end/fixtures/h2_load_reporting.c"
    ], 
    "third_party": false, 
    "type": "target"
  }, 
  {
    "deps": [
      "end2end_nosec_tests", 
      "gpr", 
      "gpr_test_util", 
      "grpc_test_util_unsecure", 
      "grpc_unsecure"
    ], 
    "headers": [], 
    "is_filegroup": false, 
    "language": "c", 
    "name": "h2_proxy_nosec_test", 
    "src": [
      "test/core/end2end/fixtures/h2_proxy.c"
    ], 
    "third_party": false, 
    "type": "target"
  }, 
  {
    "deps": [
      "end2end_nosec_tests", 
      "gpr", 
      "gpr_test_util", 
      "grpc_test_util_unsecure", 
      "grpc_unsecure"
    ], 
    "headers": [], 
    "is_filegroup": false, 
    "language": "c", 
    "name": "h2_sockpair_nosec_test", 
    "src": [
      "test/core/end2end/fixtures/h2_sockpair.c"
    ], 
    "third_party": false, 
    "type": "target"
  }, 
  {
    "deps": [
      "end2end_nosec_tests", 
      "gpr", 
      "gpr_test_util", 
      "grpc_test_util_unsecure", 
      "grpc_unsecure"
    ], 
    "headers": [], 
    "is_filegroup": false, 
    "language": "c", 
    "name": "h2_sockpair+trace_nosec_test", 
    "src": [
      "test/core/end2end/fixtures/h2_sockpair+trace.c"
    ], 
    "third_party": false, 
    "type": "target"
  }, 
  {
    "deps": [
      "end2end_nosec_tests", 
      "gpr", 
      "gpr_test_util", 
      "grpc_test_util_unsecure", 
      "grpc_unsecure"
    ], 
    "headers": [], 
    "is_filegroup": false, 
    "language": "c", 
    "name": "h2_sockpair_1byte_nosec_test", 
    "src": [
      "test/core/end2end/fixtures/h2_sockpair_1byte.c"
    ], 
    "third_party": false, 
    "type": "target"
  }, 
  {
    "deps": [
      "end2end_nosec_tests", 
      "gpr", 
      "gpr_test_util", 
      "grpc_test_util_unsecure", 
      "grpc_unsecure"
    ], 
    "headers": [], 
    "is_filegroup": false, 
    "language": "c", 
    "name": "h2_uds_nosec_test", 
    "src": [
      "test/core/end2end/fixtures/h2_uds.c"
    ], 
    "third_party": false, 
    "type": "target"
  }, 
  {
    "deps": [
      "gpr", 
      "gpr_test_util", 
      "grpc", 
      "grpc_test_util"
    ], 
    "headers": [], 
    "is_filegroup": false, 
    "language": "c", 
    "name": "api_fuzzer_one_entry", 
    "src": [
      "test/core/end2end/fuzzers/api_fuzzer.c", 
      "test/core/util/one_corpus_entry_fuzzer.c"
    ], 
    "third_party": false, 
    "type": "target"
  }, 
  {
    "deps": [
      "gpr", 
      "gpr_test_util", 
      "grpc", 
      "grpc_test_util"
    ], 
    "headers": [], 
    "is_filegroup": false, 
    "language": "c", 
    "name": "client_fuzzer_one_entry", 
    "src": [
      "test/core/end2end/fuzzers/client_fuzzer.c", 
      "test/core/util/one_corpus_entry_fuzzer.c"
    ], 
    "third_party": false, 
    "type": "target"
  }, 
  {
    "deps": [
      "gpr", 
      "gpr_test_util", 
      "grpc", 
      "grpc_test_util"
    ], 
    "headers": [], 
    "is_filegroup": false, 
    "language": "c", 
    "name": "hpack_parser_fuzzer_test_one_entry", 
    "src": [
      "test/core/transport/chttp2/hpack_parser_fuzzer_test.c", 
      "test/core/util/one_corpus_entry_fuzzer.c"
    ], 
    "third_party": false, 
    "type": "target"
  }, 
  {
    "deps": [
      "gpr", 
      "gpr_test_util", 
      "grpc", 
      "grpc_test_util"
    ], 
    "headers": [], 
    "is_filegroup": false, 
    "language": "c", 
    "name": "http_request_fuzzer_test_one_entry", 
    "src": [
      "test/core/http/request_fuzzer.c", 
      "test/core/util/one_corpus_entry_fuzzer.c"
    ], 
    "third_party": false, 
    "type": "target"
  }, 
  {
    "deps": [
      "gpr", 
      "gpr_test_util", 
      "grpc", 
      "grpc_test_util"
    ], 
    "headers": [], 
    "is_filegroup": false, 
    "language": "c", 
    "name": "http_response_fuzzer_test_one_entry", 
    "src": [
      "test/core/http/response_fuzzer.c", 
      "test/core/util/one_corpus_entry_fuzzer.c"
    ], 
    "third_party": false, 
    "type": "target"
  }, 
  {
    "deps": [
      "gpr", 
      "gpr_test_util", 
      "grpc", 
      "grpc_test_util"
    ], 
    "headers": [], 
    "is_filegroup": false, 
    "language": "c", 
    "name": "json_fuzzer_test_one_entry", 
    "src": [
      "test/core/json/fuzzer.c", 
      "test/core/util/one_corpus_entry_fuzzer.c"
    ], 
    "third_party": false, 
    "type": "target"
  }, 
  {
    "deps": [
      "gpr", 
      "gpr_test_util", 
      "grpc", 
      "grpc_test_util"
    ], 
    "headers": [], 
    "is_filegroup": false, 
    "language": "c", 
    "name": "nanopb_fuzzer_response_test_one_entry", 
    "src": [
      "test/core/nanopb/fuzzer_response.c", 
      "test/core/util/one_corpus_entry_fuzzer.c"
    ], 
    "third_party": false, 
    "type": "target"
  }, 
  {
    "deps": [
      "gpr", 
      "gpr_test_util", 
      "grpc", 
      "grpc_test_util"
    ], 
    "headers": [], 
    "is_filegroup": false, 
    "language": "c", 
    "name": "nanopb_fuzzer_serverlist_test_one_entry", 
    "src": [
      "test/core/nanopb/fuzzer_serverlist.c", 
      "test/core/util/one_corpus_entry_fuzzer.c"
    ], 
    "third_party": false, 
    "type": "target"
  }, 
  {
    "deps": [
      "gpr", 
      "gpr_test_util", 
      "grpc", 
      "grpc_test_util"
    ], 
    "headers": [], 
    "is_filegroup": false, 
    "language": "c", 
    "name": "percent_decode_fuzzer_one_entry", 
    "src": [
      "test/core/slice/percent_decode_fuzzer.c", 
      "test/core/util/one_corpus_entry_fuzzer.c"
    ], 
    "third_party": false, 
    "type": "target"
  }, 
  {
    "deps": [
      "gpr", 
      "gpr_test_util", 
      "grpc", 
      "grpc_test_util"
    ], 
    "headers": [], 
    "is_filegroup": false, 
    "language": "c", 
    "name": "percent_encode_fuzzer_one_entry", 
    "src": [
      "test/core/slice/percent_encode_fuzzer.c", 
      "test/core/util/one_corpus_entry_fuzzer.c"
    ], 
    "third_party": false, 
    "type": "target"
  }, 
  {
    "deps": [
      "gpr", 
      "gpr_test_util", 
      "grpc", 
      "grpc_test_util"
    ], 
    "headers": [], 
    "is_filegroup": false, 
    "language": "c", 
    "name": "server_fuzzer_one_entry", 
    "src": [
      "test/core/end2end/fuzzers/server_fuzzer.c", 
      "test/core/util/one_corpus_entry_fuzzer.c"
    ], 
    "third_party": false, 
    "type": "target"
  }, 
  {
    "deps": [
      "gpr", 
      "gpr_test_util", 
      "grpc", 
      "grpc_test_util"
    ], 
    "headers": [], 
    "is_filegroup": false, 
    "language": "c", 
    "name": "ssl_server_fuzzer_one_entry", 
    "src": [
      "test/core/security/ssl_server_fuzzer.c", 
      "test/core/util/one_corpus_entry_fuzzer.c"
    ], 
    "third_party": false, 
    "type": "target"
  }, 
  {
    "deps": [
      "gpr", 
      "gpr_test_util", 
      "grpc", 
      "grpc_test_util"
    ], 
    "headers": [], 
    "is_filegroup": false, 
    "language": "c", 
    "name": "uri_fuzzer_test_one_entry", 
    "src": [
      "test/core/client_channel/uri_fuzzer_test.c", 
      "test/core/util/one_corpus_entry_fuzzer.c"
    ], 
    "third_party": false, 
    "type": "target"
  }, 
  {
    "deps": [
      "gpr_base"
    ], 
    "headers": [], 
    "is_filegroup": false, 
    "language": "c", 
    "name": "gpr", 
    "src": [], 
    "third_party": false, 
    "type": "lib"
  }, 
  {
    "deps": [
      "gpr"
    ], 
    "headers": [
      "test/core/util/test_config.h"
    ], 
    "is_filegroup": false, 
    "language": "c", 
    "name": "gpr_test_util", 
    "src": [
      "test/core/util/test_config.c", 
      "test/core/util/test_config.h"
    ], 
    "third_party": false, 
    "type": "lib"
  }, 
  {
    "deps": [
      "census", 
      "gpr", 
      "grpc_base", 
      "grpc_lb_policy_grpclb", 
      "grpc_lb_policy_pick_first", 
      "grpc_lb_policy_round_robin", 
      "grpc_load_reporting", 
      "grpc_resolver_dns_native", 
      "grpc_resolver_sockaddr", 
      "grpc_secure", 
      "grpc_transport_chttp2_client_insecure", 
      "grpc_transport_chttp2_client_secure", 
      "grpc_transport_chttp2_server_insecure", 
      "grpc_transport_chttp2_server_secure"
    ], 
    "headers": [], 
    "is_filegroup": false, 
    "language": "c", 
    "name": "grpc", 
    "src": [
      "src/core/lib/surface/init.c"
    ], 
    "third_party": false, 
    "type": "lib"
  }, 
  {
    "deps": [
      "gpr", 
      "grpc_base", 
      "grpc_transport_chttp2_client_secure", 
      "grpc_transport_cronet_client_secure"
    ], 
    "headers": [], 
    "is_filegroup": false, 
    "language": "c", 
    "name": "grpc_cronet", 
    "src": [
      "src/core/lib/surface/init.c"
    ], 
    "third_party": false, 
    "type": "lib"
  }, 
  {
    "deps": [
      "gpr", 
      "grpc"
    ], 
    "headers": [], 
    "is_filegroup": false, 
    "language": "c", 
    "name": "grpc_dll", 
    "src": [], 
    "third_party": false, 
    "type": "lib"
  }, 
  {
    "deps": [
      "gpr", 
      "gpr_test_util", 
      "grpc", 
      "grpc_base", 
      "grpc_test_util_base"
    ], 
    "headers": [
      "test/core/end2end/data/ssl_test_data.h", 
      "test/core/security/oauth2_utils.h"
    ], 
    "is_filegroup": false, 
    "language": "c", 
    "name": "grpc_test_util", 
    "src": [
      "test/core/end2end/data/client_certs.c", 
      "test/core/end2end/data/server1_cert.c", 
      "test/core/end2end/data/server1_key.c", 
      "test/core/end2end/data/ssl_test_data.h", 
      "test/core/end2end/data/test_root_cert.c", 
      "test/core/security/oauth2_utils.c", 
      "test/core/security/oauth2_utils.h"
    ], 
    "third_party": false, 
    "type": "lib"
  }, 
  {
    "deps": [
      "gpr", 
      "gpr_test_util", 
      "grpc", 
      "grpc_test_util_base", 
      "grpc_unsecure"
    ], 
    "headers": [], 
    "is_filegroup": false, 
    "language": "c", 
    "name": "grpc_test_util_unsecure", 
    "src": [], 
    "third_party": false, 
    "type": "lib"
  }, 
  {
    "deps": [
      "census", 
      "gpr", 
      "grpc_base", 
      "grpc_lb_policy_grpclb", 
      "grpc_lb_policy_pick_first", 
      "grpc_lb_policy_round_robin", 
      "grpc_load_reporting", 
      "grpc_resolver_dns_native", 
      "grpc_resolver_sockaddr", 
      "grpc_transport_chttp2_client_insecure", 
      "grpc_transport_chttp2_server_insecure"
    ], 
    "headers": [], 
    "is_filegroup": false, 
    "language": "c", 
    "name": "grpc_unsecure", 
    "src": [
      "src/core/lib/surface/init.c", 
      "src/core/lib/surface/init_unsecure.c"
    ], 
    "third_party": false, 
    "type": "lib"
  }, 
  {
    "deps": [
      "gpr", 
      "gpr_test_util", 
      "grpc", 
      "grpc_test_util", 
      "test_tcp_server"
    ], 
    "headers": [
      "test/core/util/reconnect_server.h"
    ], 
    "is_filegroup": false, 
    "language": "c", 
    "name": "reconnect_server", 
    "src": [
      "test/core/util/reconnect_server.c", 
      "test/core/util/reconnect_server.h"
    ], 
    "third_party": false, 
    "type": "lib"
  }, 
  {
    "deps": [
      "gpr", 
      "gpr_test_util", 
      "grpc", 
      "grpc_test_util"
    ], 
    "headers": [
      "test/core/util/test_tcp_server.h"
    ], 
    "is_filegroup": false, 
    "language": "c", 
    "name": "test_tcp_server", 
    "src": [
      "test/core/util/test_tcp_server.c", 
      "test/core/util/test_tcp_server.h"
    ], 
    "third_party": false, 
    "type": "lib"
  }, 
  {
    "deps": [
      "grpc", 
      "grpc++_base", 
      "grpc++_codegen_base", 
      "grpc++_codegen_base_src"
    ], 
    "headers": [
      "include/grpc++/impl/codegen/core_codegen.h", 
      "src/cpp/client/secure_credentials.h", 
      "src/cpp/common/secure_auth_context.h", 
      "src/cpp/server/secure_server_credentials.h"
    ], 
    "is_filegroup": false, 
    "language": "c++", 
    "name": "grpc++", 
    "src": [
      "include/grpc++/impl/codegen/core_codegen.h", 
      "src/cpp/client/insecure_credentials.cc", 
      "src/cpp/client/secure_credentials.cc", 
      "src/cpp/client/secure_credentials.h", 
      "src/cpp/common/auth_property_iterator.cc", 
      "src/cpp/common/secure_auth_context.cc", 
      "src/cpp/common/secure_auth_context.h", 
      "src/cpp/common/secure_channel_arguments.cc", 
      "src/cpp/common/secure_create_auth_context.cc", 
      "src/cpp/server/insecure_server_credentials.cc", 
      "src/cpp/server/secure_server_credentials.cc", 
      "src/cpp/server/secure_server_credentials.h"
    ], 
    "third_party": false, 
    "type": "lib"
  }, 
  {
    "deps": [
      "census", 
      "gpr", 
      "grpc++_base", 
      "grpc++_codegen_base", 
      "grpc++_codegen_base_src", 
      "grpc_cronet", 
      "grpc_transport_chttp2_client_insecure", 
      "grpc_transport_chttp2_server_insecure"
    ], 
    "headers": [], 
    "is_filegroup": false, 
    "language": "c++", 
    "name": "grpc++_cronet", 
    "src": [
      "src/cpp/client/cronet_credentials.cc", 
      "src/cpp/client/insecure_credentials.cc", 
      "src/cpp/common/insecure_create_auth_context.cc", 
      "src/cpp/server/insecure_server_credentials.cc"
    ], 
    "third_party": false, 
    "type": "lib"
  }, 
  {
    "deps": [
      "grpc++", 
      "grpc++_config_proto", 
      "grpc++_reflection_proto"
    ], 
    "headers": [
      "test/cpp/util/proto_reflection_descriptor_database.h"
    ], 
    "is_filegroup": false, 
    "language": "c++", 
    "name": "grpc++_proto_reflection_desc_db", 
    "src": [
      "test/cpp/util/proto_reflection_descriptor_database.cc", 
      "test/cpp/util/proto_reflection_descriptor_database.h"
    ], 
    "third_party": false, 
    "type": "lib"
  }, 
  {
    "deps": [
      "grpc++", 
      "grpc++_reflection_proto"
    ], 
    "headers": [
      "include/grpc++/ext/proto_server_reflection_plugin.h", 
      "src/cpp/ext/proto_server_reflection.h"
    ], 
    "is_filegroup": false, 
    "language": "c++", 
    "name": "grpc++_reflection", 
    "src": [
      "include/grpc++/ext/proto_server_reflection_plugin.h", 
      "src/cpp/ext/proto_server_reflection.cc", 
      "src/cpp/ext/proto_server_reflection.h", 
      "src/cpp/ext/proto_server_reflection_plugin.cc"
    ], 
    "third_party": false, 
    "type": "lib"
  }, 
  {
    "deps": [
      "grpc++"
    ], 
    "headers": [
      "include/grpc++/test/server_context_test_spouse.h"
    ], 
    "is_filegroup": false, 
    "language": "c++", 
    "name": "grpc++_test", 
    "src": [
      "include/grpc++/test/server_context_test_spouse.h", 
      "src/cpp/test/server_context_test_spouse.cc"
    ], 
    "third_party": false, 
    "type": "lib"
  }, 
  {
    "deps": [], 
    "headers": [
      "test/cpp/util/test_config.h"
    ], 
    "is_filegroup": false, 
    "language": "c++", 
    "name": "grpc++_test_config", 
    "src": [
      "test/cpp/util/test_config.h", 
      "test/cpp/util/test_config_cc.cc"
    ], 
    "third_party": false, 
    "type": "lib"
  }, 
  {
    "deps": [
      "grpc++", 
      "grpc++_codegen_base", 
      "grpc++_codegen_base_src", 
      "grpc++_codegen_proto", 
      "grpc++_config_proto", 
      "grpc_test_util", 
      "thrift_util"
    ], 
    "headers": [
      "src/proto/grpc/testing/duplicate/echo_duplicate.grpc.pb.h", 
      "src/proto/grpc/testing/duplicate/echo_duplicate.pb.h", 
      "src/proto/grpc/testing/echo.grpc.pb.h", 
      "src/proto/grpc/testing/echo.pb.h", 
      "src/proto/grpc/testing/echo_messages.grpc.pb.h", 
      "src/proto/grpc/testing/echo_messages.pb.h", 
      "test/cpp/end2end/test_service_impl.h", 
      "test/cpp/util/byte_buffer_proto_helper.h", 
      "test/cpp/util/create_test_channel.h", 
      "test/cpp/util/string_ref_helper.h", 
      "test/cpp/util/subprocess.h", 
      "test/cpp/util/test_credentials_provider.h"
    ], 
    "is_filegroup": false, 
    "language": "c++", 
    "name": "grpc++_test_util", 
    "src": [
      "test/cpp/end2end/test_service_impl.cc", 
      "test/cpp/end2end/test_service_impl.h", 
      "test/cpp/util/byte_buffer_proto_helper.cc", 
      "test/cpp/util/byte_buffer_proto_helper.h", 
      "test/cpp/util/create_test_channel.cc", 
      "test/cpp/util/create_test_channel.h", 
      "test/cpp/util/string_ref_helper.cc", 
      "test/cpp/util/string_ref_helper.h", 
      "test/cpp/util/subprocess.cc", 
      "test/cpp/util/subprocess.h", 
      "test/cpp/util/test_credentials_provider.cc", 
      "test/cpp/util/test_credentials_provider.h"
    ], 
    "third_party": false, 
    "type": "lib"
  }, 
  {
    "deps": [
      "gpr", 
      "grpc++_base", 
      "grpc++_codegen_base", 
      "grpc++_codegen_base_src", 
      "grpc_unsecure"
    ], 
    "headers": [], 
    "is_filegroup": false, 
    "language": "c++", 
    "name": "grpc++_unsecure", 
    "src": [
      "src/cpp/client/insecure_credentials.cc", 
      "src/cpp/common/insecure_create_auth_context.cc", 
      "src/cpp/server/insecure_server_credentials.cc"
    ], 
    "third_party": false, 
    "type": "lib"
  }, 
  {
    "deps": [
      "grpc++", 
      "grpc++_config_proto", 
      "grpc++_proto_reflection_desc_db", 
      "grpc++_reflection_proto"
    ], 
    "headers": [
      "test/cpp/util/cli_call.h", 
      "test/cpp/util/cli_credentials.h", 
      "test/cpp/util/config_grpc_cli.h", 
      "test/cpp/util/grpc_tool.h", 
      "test/cpp/util/proto_file_parser.h", 
      "test/cpp/util/service_describer.h"
    ], 
    "is_filegroup": false, 
    "language": "c++", 
    "name": "grpc_cli_libs", 
    "src": [
      "test/cpp/util/cli_call.cc", 
      "test/cpp/util/cli_call.h", 
      "test/cpp/util/cli_credentials.cc", 
      "test/cpp/util/cli_credentials.h", 
      "test/cpp/util/config_grpc_cli.h", 
      "test/cpp/util/grpc_tool.cc", 
      "test/cpp/util/grpc_tool.h", 
      "test/cpp/util/proto_file_parser.cc", 
      "test/cpp/util/proto_file_parser.h", 
      "test/cpp/util/service_describer.cc", 
      "test/cpp/util/service_describer.h"
    ], 
    "third_party": false, 
    "type": "lib"
  }, 
  {
    "deps": [
      "grpc++_config_proto"
    ], 
    "headers": [
      "src/compiler/config.h", 
      "src/compiler/cpp_generator.h", 
      "src/compiler/cpp_generator_helpers.h", 
      "src/compiler/csharp_generator.h", 
      "src/compiler/csharp_generator_helpers.h", 
      "src/compiler/generator_helpers.h", 
      "src/compiler/node_generator.h", 
      "src/compiler/node_generator_helpers.h", 
      "src/compiler/objective_c_generator.h", 
      "src/compiler/objective_c_generator_helpers.h", 
      "src/compiler/php_generator.h", 
      "src/compiler/php_generator_helpers.h", 
      "src/compiler/python_generator.h", 
      "src/compiler/ruby_generator.h", 
      "src/compiler/ruby_generator_helpers-inl.h", 
      "src/compiler/ruby_generator_map-inl.h", 
      "src/compiler/ruby_generator_string-inl.h"
    ], 
    "is_filegroup": false, 
    "language": "c++", 
    "name": "grpc_plugin_support", 
    "src": [
      "src/compiler/config.h", 
      "src/compiler/cpp_generator.cc", 
      "src/compiler/cpp_generator.h", 
      "src/compiler/cpp_generator_helpers.h", 
      "src/compiler/csharp_generator.cc", 
      "src/compiler/csharp_generator.h", 
      "src/compiler/csharp_generator_helpers.h", 
      "src/compiler/generator_helpers.h", 
      "src/compiler/node_generator.cc", 
      "src/compiler/node_generator.h", 
      "src/compiler/node_generator_helpers.h", 
      "src/compiler/objective_c_generator.cc", 
      "src/compiler/objective_c_generator.h", 
      "src/compiler/objective_c_generator_helpers.h", 
      "src/compiler/php_generator.cc", 
      "src/compiler/php_generator.h", 
      "src/compiler/php_generator_helpers.h", 
      "src/compiler/python_generator.cc", 
      "src/compiler/python_generator.h", 
      "src/compiler/ruby_generator.cc", 
      "src/compiler/ruby_generator.h", 
      "src/compiler/ruby_generator_helpers-inl.h", 
      "src/compiler/ruby_generator_map-inl.h", 
      "src/compiler/ruby_generator_string-inl.h"
    ], 
    "third_party": false, 
    "type": "lib"
  }, 
  {
    "deps": [
      "gpr", 
      "grpc", 
      "grpc++", 
      "grpc++_test_util", 
      "grpc_test_util"
    ], 
    "headers": [
      "src/proto/grpc/testing/messages.grpc.pb.h", 
      "src/proto/grpc/testing/messages.pb.h", 
      "test/cpp/interop/client_helper.h"
    ], 
    "is_filegroup": false, 
    "language": "c++", 
    "name": "interop_client_helper", 
    "src": [
      "test/cpp/interop/client_helper.cc", 
      "test/cpp/interop/client_helper.h"
    ], 
    "third_party": false, 
    "type": "lib"
  }, 
  {
    "deps": [
      "gpr", 
      "gpr_test_util", 
      "grpc", 
      "grpc++", 
      "grpc++_test_config", 
      "grpc++_test_util", 
      "grpc_test_util", 
      "interop_client_helper"
    ], 
    "headers": [
      "src/proto/grpc/testing/empty.grpc.pb.h", 
      "src/proto/grpc/testing/empty.pb.h", 
      "src/proto/grpc/testing/messages.grpc.pb.h", 
      "src/proto/grpc/testing/messages.pb.h", 
      "src/proto/grpc/testing/test.grpc.pb.h", 
      "src/proto/grpc/testing/test.pb.h", 
      "test/cpp/interop/interop_client.h"
    ], 
    "is_filegroup": false, 
    "language": "c++", 
    "name": "interop_client_main", 
    "src": [
      "test/cpp/interop/client.cc", 
      "test/cpp/interop/interop_client.cc", 
      "test/cpp/interop/interop_client.h"
    ], 
    "third_party": false, 
    "type": "lib"
  }, 
  {
    "deps": [
      "gpr", 
      "grpc", 
      "grpc++", 
      "grpc_test_util"
    ], 
    "headers": [
      "test/cpp/interop/server_helper.h"
    ], 
    "is_filegroup": false, 
    "language": "c++", 
    "name": "interop_server_helper", 
    "src": [
      "test/cpp/interop/server_helper.cc", 
      "test/cpp/interop/server_helper.h"
    ], 
    "third_party": false, 
    "type": "lib"
  }, 
  {
    "deps": [
      "gpr", 
      "gpr_test_util", 
      "grpc", 
      "grpc++", 
      "grpc++_test_config", 
      "grpc++_test_util", 
      "grpc_test_util", 
      "interop_server_helper"
    ], 
    "headers": [
      "src/proto/grpc/testing/empty.grpc.pb.h", 
      "src/proto/grpc/testing/empty.pb.h", 
      "src/proto/grpc/testing/messages.grpc.pb.h", 
      "src/proto/grpc/testing/messages.pb.h", 
      "src/proto/grpc/testing/test.grpc.pb.h", 
      "src/proto/grpc/testing/test.pb.h"
    ], 
    "is_filegroup": false, 
    "language": "c++", 
    "name": "interop_server_lib", 
    "src": [
      "test/cpp/interop/interop_server.cc"
    ], 
    "third_party": false, 
    "type": "lib"
  }, 
  {
    "deps": [
      "interop_server_lib"
    ], 
    "headers": [], 
    "is_filegroup": false, 
    "language": "c++", 
    "name": "interop_server_main", 
    "src": [
      "test/cpp/interop/interop_server_bootstrap.cc"
    ], 
    "third_party": false, 
    "type": "lib"
  }, 
  {
    "deps": [
      "grpc++", 
      "grpc++_test_util", 
      "grpc_test_util"
    ], 
    "headers": [
      "src/proto/grpc/testing/control.grpc.pb.h", 
      "src/proto/grpc/testing/control.pb.h", 
      "src/proto/grpc/testing/messages.grpc.pb.h", 
      "src/proto/grpc/testing/messages.pb.h", 
      "src/proto/grpc/testing/payloads.grpc.pb.h", 
      "src/proto/grpc/testing/payloads.pb.h", 
      "src/proto/grpc/testing/services.grpc.pb.h", 
      "src/proto/grpc/testing/services.pb.h", 
      "src/proto/grpc/testing/stats.grpc.pb.h", 
      "src/proto/grpc/testing/stats.pb.h", 
      "test/cpp/qps/client.h", 
      "test/cpp/qps/driver.h", 
      "test/cpp/qps/histogram.h", 
      "test/cpp/qps/interarrival.h", 
      "test/cpp/qps/limit_cores.h", 
      "test/cpp/qps/parse_json.h", 
      "test/cpp/qps/qps_worker.h", 
      "test/cpp/qps/report.h", 
      "test/cpp/qps/server.h", 
      "test/cpp/qps/stats.h", 
      "test/cpp/qps/usage_timer.h", 
      "test/cpp/util/benchmark_config.h"
    ], 
    "is_filegroup": false, 
    "language": "c++", 
    "name": "qps", 
    "src": [
      "test/cpp/qps/client.h", 
      "test/cpp/qps/client_async.cc", 
      "test/cpp/qps/client_sync.cc", 
      "test/cpp/qps/driver.cc", 
      "test/cpp/qps/driver.h", 
      "test/cpp/qps/histogram.h", 
      "test/cpp/qps/interarrival.h", 
      "test/cpp/qps/limit_cores.cc", 
      "test/cpp/qps/limit_cores.h", 
      "test/cpp/qps/parse_json.cc", 
      "test/cpp/qps/parse_json.h", 
      "test/cpp/qps/qps_worker.cc", 
      "test/cpp/qps/qps_worker.h", 
      "test/cpp/qps/report.cc", 
      "test/cpp/qps/report.h", 
      "test/cpp/qps/server.h", 
      "test/cpp/qps/server_async.cc", 
      "test/cpp/qps/server_sync.cc", 
      "test/cpp/qps/stats.h", 
      "test/cpp/qps/usage_timer.cc", 
      "test/cpp/qps/usage_timer.h", 
      "test/cpp/util/benchmark_config.cc", 
      "test/cpp/util/benchmark_config.h"
    ], 
    "third_party": false, 
    "type": "lib"
  }, 
  {
    "deps": [
      "gpr", 
      "grpc"
    ], 
    "headers": [], 
    "is_filegroup": false, 
    "language": "csharp", 
    "name": "grpc_csharp_ext", 
    "src": [
      "src/csharp/ext/grpc_csharp_ext.c"
    ], 
    "third_party": false, 
    "type": "lib"
  }, 
  {
    "deps": [], 
    "headers": [
      "third_party/boringssl/crypto/aes/internal.h", 
      "third_party/boringssl/crypto/asn1/asn1_locl.h", 
      "third_party/boringssl/crypto/bio/internal.h", 
      "third_party/boringssl/crypto/bn/internal.h", 
      "third_party/boringssl/crypto/bn/rsaz_exp.h", 
      "third_party/boringssl/crypto/bytestring/internal.h", 
      "third_party/boringssl/crypto/cipher/internal.h", 
      "third_party/boringssl/crypto/conf/conf_def.h", 
      "third_party/boringssl/crypto/conf/internal.h", 
      "third_party/boringssl/crypto/curve25519/internal.h", 
      "third_party/boringssl/crypto/des/internal.h", 
      "third_party/boringssl/crypto/dh/internal.h", 
      "third_party/boringssl/crypto/digest/internal.h", 
      "third_party/boringssl/crypto/digest/md32_common.h", 
      "third_party/boringssl/crypto/directory.h", 
      "third_party/boringssl/crypto/ec/internal.h", 
      "third_party/boringssl/crypto/ec/p256-x86_64-table.h", 
      "third_party/boringssl/crypto/evp/internal.h", 
      "third_party/boringssl/crypto/internal.h", 
      "third_party/boringssl/crypto/modes/internal.h", 
      "third_party/boringssl/crypto/obj/obj_dat.h", 
      "third_party/boringssl/crypto/obj/obj_xref.h", 
      "third_party/boringssl/crypto/pkcs8/internal.h", 
      "third_party/boringssl/crypto/rand/internal.h", 
      "third_party/boringssl/crypto/rsa/internal.h", 
      "third_party/boringssl/crypto/test/scoped_types.h", 
      "third_party/boringssl/crypto/test/test_util.h", 
      "third_party/boringssl/crypto/x509/charmap.h", 
      "third_party/boringssl/crypto/x509/vpm_int.h", 
      "third_party/boringssl/crypto/x509v3/ext_dat.h", 
      "third_party/boringssl/crypto/x509v3/pcy_int.h", 
      "third_party/boringssl/include/openssl/aead.h", 
      "third_party/boringssl/include/openssl/aes.h", 
      "third_party/boringssl/include/openssl/arm_arch.h", 
      "third_party/boringssl/include/openssl/asn1.h", 
      "third_party/boringssl/include/openssl/asn1_mac.h", 
      "third_party/boringssl/include/openssl/asn1t.h", 
      "third_party/boringssl/include/openssl/base.h", 
      "third_party/boringssl/include/openssl/base64.h", 
      "third_party/boringssl/include/openssl/bio.h", 
      "third_party/boringssl/include/openssl/blowfish.h", 
      "third_party/boringssl/include/openssl/bn.h", 
      "third_party/boringssl/include/openssl/buf.h", 
      "third_party/boringssl/include/openssl/buffer.h", 
      "third_party/boringssl/include/openssl/bytestring.h", 
      "third_party/boringssl/include/openssl/cast.h", 
      "third_party/boringssl/include/openssl/chacha.h", 
      "third_party/boringssl/include/openssl/cipher.h", 
      "third_party/boringssl/include/openssl/cmac.h", 
      "third_party/boringssl/include/openssl/conf.h", 
      "third_party/boringssl/include/openssl/cpu.h", 
      "third_party/boringssl/include/openssl/crypto.h", 
      "third_party/boringssl/include/openssl/curve25519.h", 
      "third_party/boringssl/include/openssl/des.h", 
      "third_party/boringssl/include/openssl/dh.h", 
      "third_party/boringssl/include/openssl/digest.h", 
      "third_party/boringssl/include/openssl/dsa.h", 
      "third_party/boringssl/include/openssl/dtls1.h", 
      "third_party/boringssl/include/openssl/ec.h", 
      "third_party/boringssl/include/openssl/ec_key.h", 
      "third_party/boringssl/include/openssl/ecdh.h", 
      "third_party/boringssl/include/openssl/ecdsa.h", 
      "third_party/boringssl/include/openssl/engine.h", 
      "third_party/boringssl/include/openssl/err.h", 
      "third_party/boringssl/include/openssl/evp.h", 
      "third_party/boringssl/include/openssl/ex_data.h", 
      "third_party/boringssl/include/openssl/hkdf.h", 
      "third_party/boringssl/include/openssl/hmac.h", 
      "third_party/boringssl/include/openssl/lhash.h", 
      "third_party/boringssl/include/openssl/lhash_macros.h", 
      "third_party/boringssl/include/openssl/md4.h", 
      "third_party/boringssl/include/openssl/md5.h", 
      "third_party/boringssl/include/openssl/mem.h", 
      "third_party/boringssl/include/openssl/obj.h", 
      "third_party/boringssl/include/openssl/obj_mac.h", 
      "third_party/boringssl/include/openssl/objects.h", 
      "third_party/boringssl/include/openssl/opensslfeatures.h", 
      "third_party/boringssl/include/openssl/opensslv.h", 
      "third_party/boringssl/include/openssl/ossl_typ.h", 
      "third_party/boringssl/include/openssl/pem.h", 
      "third_party/boringssl/include/openssl/pkcs12.h", 
      "third_party/boringssl/include/openssl/pkcs7.h", 
      "third_party/boringssl/include/openssl/pkcs8.h", 
      "third_party/boringssl/include/openssl/poly1305.h", 
      "third_party/boringssl/include/openssl/pqueue.h", 
      "third_party/boringssl/include/openssl/rand.h", 
      "third_party/boringssl/include/openssl/rc4.h", 
      "third_party/boringssl/include/openssl/rsa.h", 
      "third_party/boringssl/include/openssl/safestack.h", 
      "third_party/boringssl/include/openssl/sha.h", 
      "third_party/boringssl/include/openssl/srtp.h", 
      "third_party/boringssl/include/openssl/ssl.h", 
      "third_party/boringssl/include/openssl/ssl3.h", 
      "third_party/boringssl/include/openssl/stack.h", 
      "third_party/boringssl/include/openssl/stack_macros.h", 
      "third_party/boringssl/include/openssl/thread.h", 
      "third_party/boringssl/include/openssl/time_support.h", 
      "third_party/boringssl/include/openssl/tls1.h", 
      "third_party/boringssl/include/openssl/type_check.h", 
      "third_party/boringssl/include/openssl/x509.h", 
      "third_party/boringssl/include/openssl/x509_vfy.h", 
      "third_party/boringssl/include/openssl/x509v3.h", 
      "third_party/boringssl/ssl/internal.h", 
      "third_party/boringssl/ssl/test/async_bio.h", 
      "third_party/boringssl/ssl/test/packeted_bio.h", 
      "third_party/boringssl/ssl/test/scoped_types.h", 
      "third_party/boringssl/ssl/test/test_config.h"
    ], 
    "is_filegroup": false, 
    "language": "c", 
    "name": "boringssl", 
    "src": [
      "src/boringssl/err_data.c"
    ], 
    "third_party": true, 
    "type": "lib"
  }, 
  {
    "deps": [], 
    "headers": [], 
    "is_filegroup": false, 
    "language": "c++", 
    "name": "boringssl_test_util", 
    "src": [], 
    "third_party": true, 
    "type": "lib"
  }, 
  {
    "deps": [
      "boringssl", 
      "boringssl_test_util"
    ], 
    "headers": [], 
    "is_filegroup": false, 
    "language": "c++", 
    "name": "boringssl_aes_test_lib", 
    "src": [], 
    "third_party": true, 
    "type": "lib"
  }, 
  {
    "deps": [
      "boringssl", 
      "boringssl_test_util"
    ], 
    "headers": [], 
    "is_filegroup": false, 
    "language": "c++", 
    "name": "boringssl_asn1_test_lib", 
    "src": [], 
    "third_party": true, 
    "type": "lib"
  }, 
  {
    "deps": [
      "boringssl", 
      "boringssl_test_util"
    ], 
    "headers": [], 
    "is_filegroup": false, 
    "language": "c++", 
    "name": "boringssl_base64_test_lib", 
    "src": [], 
    "third_party": true, 
    "type": "lib"
  }, 
  {
    "deps": [
      "boringssl", 
      "boringssl_test_util"
    ], 
    "headers": [], 
    "is_filegroup": false, 
    "language": "c++", 
    "name": "boringssl_bio_test_lib", 
    "src": [], 
    "third_party": true, 
    "type": "lib"
  }, 
  {
    "deps": [
      "boringssl", 
      "boringssl_test_util"
    ], 
    "headers": [], 
    "is_filegroup": false, 
    "language": "c++", 
    "name": "boringssl_bn_test_lib", 
    "src": [], 
    "third_party": true, 
    "type": "lib"
  }, 
  {
    "deps": [
      "boringssl", 
      "boringssl_test_util"
    ], 
    "headers": [], 
    "is_filegroup": false, 
    "language": "c++", 
    "name": "boringssl_bytestring_test_lib", 
    "src": [], 
    "third_party": true, 
    "type": "lib"
  }, 
  {
    "deps": [
      "boringssl", 
      "boringssl_test_util"
    ], 
    "headers": [], 
    "is_filegroup": false, 
    "language": "c++", 
    "name": "boringssl_aead_test_lib", 
    "src": [], 
    "third_party": true, 
    "type": "lib"
  }, 
  {
    "deps": [
      "boringssl", 
      "boringssl_test_util"
    ], 
    "headers": [], 
    "is_filegroup": false, 
    "language": "c++", 
    "name": "boringssl_cipher_test_lib", 
    "src": [], 
    "third_party": true, 
    "type": "lib"
  }, 
  {
    "deps": [
      "boringssl", 
      "boringssl_test_util"
    ], 
    "headers": [], 
    "is_filegroup": false, 
    "language": "c++", 
    "name": "boringssl_cmac_test_lib", 
    "src": [], 
    "third_party": true, 
    "type": "lib"
  }, 
  {
    "deps": [
      "boringssl", 
      "boringssl_test_util"
    ], 
    "headers": [], 
    "is_filegroup": false, 
    "language": "c", 
    "name": "boringssl_constant_time_test_lib", 
    "src": [], 
    "third_party": true, 
    "type": "lib"
  }, 
  {
    "deps": [
      "boringssl", 
      "boringssl_test_util"
    ], 
    "headers": [], 
    "is_filegroup": false, 
    "language": "c++", 
    "name": "boringssl_ed25519_test_lib", 
    "src": [], 
    "third_party": true, 
    "type": "lib"
  }, 
  {
    "deps": [
      "boringssl", 
      "boringssl_test_util"
    ], 
    "headers": [], 
    "is_filegroup": false, 
    "language": "c++", 
    "name": "boringssl_x25519_test_lib", 
    "src": [], 
    "third_party": true, 
    "type": "lib"
  }, 
  {
    "deps": [
      "boringssl", 
      "boringssl_test_util"
    ], 
    "headers": [], 
    "is_filegroup": false, 
    "language": "c++", 
    "name": "boringssl_dh_test_lib", 
    "src": [], 
    "third_party": true, 
    "type": "lib"
  }, 
  {
    "deps": [
      "boringssl", 
      "boringssl_test_util"
    ], 
    "headers": [], 
    "is_filegroup": false, 
    "language": "c++", 
    "name": "boringssl_digest_test_lib", 
    "src": [], 
    "third_party": true, 
    "type": "lib"
  }, 
  {
    "deps": [
      "boringssl", 
      "boringssl_test_util"
    ], 
    "headers": [], 
    "is_filegroup": false, 
    "language": "c", 
    "name": "boringssl_dsa_test_lib", 
    "src": [], 
    "third_party": true, 
    "type": "lib"
  }, 
  {
    "deps": [
      "boringssl", 
      "boringssl_test_util"
    ], 
    "headers": [], 
    "is_filegroup": false, 
    "language": "c++", 
    "name": "boringssl_ec_test_lib", 
    "src": [], 
    "third_party": true, 
    "type": "lib"
  }, 
  {
    "deps": [
      "boringssl", 
      "boringssl_test_util"
    ], 
    "headers": [], 
    "is_filegroup": false, 
    "language": "c", 
    "name": "boringssl_example_mul_lib", 
    "src": [], 
    "third_party": true, 
    "type": "lib"
  }, 
  {
    "deps": [
      "boringssl", 
      "boringssl_test_util"
    ], 
    "headers": [], 
    "is_filegroup": false, 
    "language": "c++", 
    "name": "boringssl_ecdsa_test_lib", 
    "src": [], 
    "third_party": true, 
    "type": "lib"
  }, 
  {
    "deps": [
      "boringssl", 
      "boringssl_test_util"
    ], 
    "headers": [], 
    "is_filegroup": false, 
    "language": "c++", 
    "name": "boringssl_err_test_lib", 
    "src": [], 
    "third_party": true, 
    "type": "lib"
  }, 
  {
    "deps": [
      "boringssl", 
      "boringssl_test_util"
    ], 
    "headers": [], 
    "is_filegroup": false, 
    "language": "c++", 
    "name": "boringssl_evp_extra_test_lib", 
    "src": [], 
    "third_party": true, 
    "type": "lib"
  }, 
  {
    "deps": [
      "boringssl", 
      "boringssl_test_util"
    ], 
    "headers": [], 
    "is_filegroup": false, 
    "language": "c++", 
    "name": "boringssl_evp_test_lib", 
    "src": [], 
    "third_party": true, 
    "type": "lib"
  }, 
  {
    "deps": [
      "boringssl", 
      "boringssl_test_util"
    ], 
    "headers": [], 
    "is_filegroup": false, 
    "language": "c++", 
    "name": "boringssl_pbkdf_test_lib", 
    "src": [], 
    "third_party": true, 
    "type": "lib"
  }, 
  {
    "deps": [
      "boringssl", 
      "boringssl_test_util"
    ], 
    "headers": [], 
    "is_filegroup": false, 
    "language": "c", 
    "name": "boringssl_hkdf_test_lib", 
    "src": [], 
    "third_party": true, 
    "type": "lib"
  }, 
  {
    "deps": [
      "boringssl", 
      "boringssl_test_util"
    ], 
    "headers": [], 
    "is_filegroup": false, 
    "language": "c++", 
    "name": "boringssl_hmac_test_lib", 
    "src": [], 
    "third_party": true, 
    "type": "lib"
  }, 
  {
    "deps": [
      "boringssl", 
      "boringssl_test_util"
    ], 
    "headers": [], 
    "is_filegroup": false, 
    "language": "c", 
    "name": "boringssl_lhash_test_lib", 
    "src": [], 
    "third_party": true, 
    "type": "lib"
  }, 
  {
    "deps": [
      "boringssl", 
      "boringssl_test_util"
    ], 
    "headers": [], 
    "is_filegroup": false, 
    "language": "c", 
    "name": "boringssl_gcm_test_lib", 
    "src": [], 
    "third_party": true, 
    "type": "lib"
  }, 
  {
    "deps": [
      "boringssl", 
      "boringssl_test_util"
    ], 
    "headers": [], 
    "is_filegroup": false, 
    "language": "c++", 
    "name": "boringssl_pkcs12_test_lib", 
    "src": [], 
    "third_party": true, 
    "type": "lib"
  }, 
  {
    "deps": [
      "boringssl", 
      "boringssl_test_util"
    ], 
    "headers": [], 
    "is_filegroup": false, 
    "language": "c++", 
    "name": "boringssl_pkcs8_test_lib", 
    "src": [], 
    "third_party": true, 
    "type": "lib"
  }, 
  {
    "deps": [
      "boringssl", 
      "boringssl_test_util"
    ], 
    "headers": [], 
    "is_filegroup": false, 
    "language": "c++", 
    "name": "boringssl_poly1305_test_lib", 
    "src": [], 
    "third_party": true, 
    "type": "lib"
  }, 
  {
    "deps": [
      "boringssl", 
      "boringssl_test_util"
    ], 
    "headers": [], 
    "is_filegroup": false, 
    "language": "c", 
    "name": "boringssl_refcount_test_lib", 
    "src": [], 
    "third_party": true, 
    "type": "lib"
  }, 
  {
    "deps": [
      "boringssl", 
      "boringssl_test_util"
    ], 
    "headers": [], 
    "is_filegroup": false, 
    "language": "c++", 
    "name": "boringssl_rsa_test_lib", 
    "src": [], 
    "third_party": true, 
    "type": "lib"
  }, 
  {
    "deps": [
      "boringssl", 
      "boringssl_test_util"
    ], 
    "headers": [], 
    "is_filegroup": false, 
    "language": "c", 
    "name": "boringssl_thread_test_lib", 
    "src": [], 
    "third_party": true, 
    "type": "lib"
  }, 
  {
    "deps": [
      "boringssl", 
      "boringssl_test_util"
    ], 
    "headers": [], 
    "is_filegroup": false, 
    "language": "c", 
    "name": "boringssl_pkcs7_test_lib", 
    "src": [], 
    "third_party": true, 
    "type": "lib"
  }, 
  {
    "deps": [
      "boringssl", 
      "boringssl_test_util"
    ], 
    "headers": [], 
    "is_filegroup": false, 
    "language": "c++", 
    "name": "boringssl_x509_test_lib", 
    "src": [], 
    "third_party": true, 
    "type": "lib"
  }, 
  {
    "deps": [
      "boringssl", 
      "boringssl_test_util"
    ], 
    "headers": [], 
    "is_filegroup": false, 
    "language": "c", 
    "name": "boringssl_tab_test_lib", 
    "src": [], 
    "third_party": true, 
    "type": "lib"
  }, 
  {
    "deps": [
      "boringssl", 
      "boringssl_test_util"
    ], 
    "headers": [], 
    "is_filegroup": false, 
    "language": "c", 
    "name": "boringssl_v3name_test_lib", 
    "src": [], 
    "third_party": true, 
    "type": "lib"
  }, 
  {
    "deps": [
      "boringssl", 
      "boringssl_test_util"
    ], 
    "headers": [], 
    "is_filegroup": false, 
    "language": "c", 
    "name": "boringssl_pqueue_test_lib", 
    "src": [], 
    "third_party": true, 
    "type": "lib"
  }, 
  {
    "deps": [
      "boringssl", 
      "boringssl_test_util"
    ], 
    "headers": [], 
    "is_filegroup": false, 
    "language": "c++", 
    "name": "boringssl_ssl_test_lib", 
    "src": [], 
    "third_party": true, 
    "type": "lib"
  }, 
  {
    "deps": [], 
    "headers": [
      "third_party/google_benchmark/include/benchmark/benchmark.h", 
      "third_party/google_benchmark/include/benchmark/benchmark_api.h", 
      "third_party/google_benchmark/include/benchmark/macros.h", 
      "third_party/google_benchmark/include/benchmark/reporter.h", 
      "third_party/google_benchmark/src/arraysize.h", 
      "third_party/google_benchmark/src/benchmark_api_internal.h", 
      "third_party/google_benchmark/src/check.h", 
      "third_party/google_benchmark/src/colorprint.h", 
      "third_party/google_benchmark/src/commandlineflags.h", 
      "third_party/google_benchmark/src/complexity.h", 
      "third_party/google_benchmark/src/cycleclock.h", 
      "third_party/google_benchmark/src/internal_macros.h", 
      "third_party/google_benchmark/src/log.h", 
      "third_party/google_benchmark/src/mutex.h", 
      "third_party/google_benchmark/src/re.h", 
      "third_party/google_benchmark/src/sleep.h", 
      "third_party/google_benchmark/src/stat.h", 
      "third_party/google_benchmark/src/string_util.h", 
      "third_party/google_benchmark/src/sysinfo.h", 
      "third_party/google_benchmark/src/timers.h"
    ], 
    "is_filegroup": false, 
    "language": "c++", 
    "name": "google_benchmark", 
    "src": [], 
    "third_party": false, 
    "type": "lib"
  }, 
  {
    "deps": [], 
    "headers": [
      "third_party/zlib/crc32.h", 
      "third_party/zlib/deflate.h", 
      "third_party/zlib/gzguts.h", 
      "third_party/zlib/inffast.h", 
      "third_party/zlib/inffixed.h", 
      "third_party/zlib/inflate.h", 
      "third_party/zlib/inftrees.h", 
      "third_party/zlib/trees.h", 
      "third_party/zlib/zconf.h", 
      "third_party/zlib/zlib.h", 
      "third_party/zlib/zutil.h"
    ], 
    "is_filegroup": false, 
    "language": "c", 
    "name": "z", 
    "src": [], 
    "third_party": true, 
    "type": "lib"
  }, 
  {
    "deps": [
      "gpr", 
      "gpr_test_util", 
      "grpc_test_util_unsecure", 
      "grpc_unsecure"
    ], 
    "headers": [
      "test/core/bad_client/bad_client.h"
    ], 
    "is_filegroup": false, 
    "language": "c", 
    "name": "bad_client_test", 
    "src": [
      "test/core/bad_client/bad_client.c", 
      "test/core/bad_client/bad_client.h"
    ], 
    "third_party": false, 
    "type": "lib"
  }, 
  {
    "deps": [
      "gpr", 
      "gpr_test_util", 
      "grpc", 
      "grpc_test_util"
    ], 
    "headers": [
      "test/core/bad_ssl/server_common.h"
    ], 
    "is_filegroup": false, 
    "language": "c", 
    "name": "bad_ssl_test_server", 
    "src": [
      "test/core/bad_ssl/server_common.c", 
      "test/core/bad_ssl/server_common.h"
    ], 
    "third_party": false, 
    "type": "lib"
  }, 
  {
    "deps": [
      "gpr", 
      "gpr_test_util", 
      "grpc", 
      "grpc_test_util"
    ], 
    "headers": [
      "test/core/end2end/end2end_tests.h", 
      "test/core/end2end/tests/cancel_test_helpers.h"
    ], 
    "is_filegroup": false, 
    "language": "c", 
    "name": "end2end_tests", 
    "src": [
      "test/core/end2end/end2end_test_utils.c", 
      "test/core/end2end/end2end_tests.c", 
      "test/core/end2end/end2end_tests.h", 
      "test/core/end2end/tests/authority_not_supported.c", 
      "test/core/end2end/tests/bad_hostname.c", 
      "test/core/end2end/tests/binary_metadata.c", 
      "test/core/end2end/tests/call_creds.c", 
      "test/core/end2end/tests/cancel_after_accept.c", 
      "test/core/end2end/tests/cancel_after_client_done.c", 
      "test/core/end2end/tests/cancel_after_invoke.c", 
      "test/core/end2end/tests/cancel_before_invoke.c", 
      "test/core/end2end/tests/cancel_in_a_vacuum.c", 
      "test/core/end2end/tests/cancel_test_helpers.h", 
      "test/core/end2end/tests/cancel_with_status.c", 
      "test/core/end2end/tests/compressed_payload.c", 
      "test/core/end2end/tests/connectivity.c", 
      "test/core/end2end/tests/default_host.c", 
      "test/core/end2end/tests/disappearing_server.c", 
      "test/core/end2end/tests/empty_batch.c", 
      "test/core/end2end/tests/filter_call_init_fails.c", 
      "test/core/end2end/tests/filter_causes_close.c", 
      "test/core/end2end/tests/filter_latency.c", 
      "test/core/end2end/tests/graceful_server_shutdown.c", 
      "test/core/end2end/tests/high_initial_seqno.c", 
      "test/core/end2end/tests/hpack_size.c", 
      "test/core/end2end/tests/idempotent_request.c", 
      "test/core/end2end/tests/invoke_large_request.c", 
      "test/core/end2end/tests/large_metadata.c", 
      "test/core/end2end/tests/load_reporting_hook.c", 
      "test/core/end2end/tests/max_concurrent_streams.c", 
      "test/core/end2end/tests/max_message_length.c", 
      "test/core/end2end/tests/negative_deadline.c", 
      "test/core/end2end/tests/network_status_change.c", 
      "test/core/end2end/tests/no_logging.c", 
      "test/core/end2end/tests/no_op.c", 
      "test/core/end2end/tests/payload.c", 
      "test/core/end2end/tests/ping.c", 
      "test/core/end2end/tests/ping_pong_streaming.c", 
      "test/core/end2end/tests/registered_call.c", 
      "test/core/end2end/tests/request_with_flags.c", 
      "test/core/end2end/tests/request_with_payload.c", 
      "test/core/end2end/tests/resource_quota_server.c", 
      "test/core/end2end/tests/server_finishes_request.c", 
      "test/core/end2end/tests/shutdown_finishes_calls.c", 
      "test/core/end2end/tests/shutdown_finishes_tags.c", 
      "test/core/end2end/tests/simple_cacheable_request.c", 
      "test/core/end2end/tests/simple_delayed_request.c", 
      "test/core/end2end/tests/simple_metadata.c", 
      "test/core/end2end/tests/simple_request.c", 
      "test/core/end2end/tests/streaming_error_response.c", 
      "test/core/end2end/tests/trailing_metadata.c"
    ], 
    "third_party": false, 
    "type": "lib"
  }, 
  {
    "deps": [
      "gpr", 
      "gpr_test_util", 
      "grpc_test_util_unsecure", 
      "grpc_unsecure"
    ], 
    "headers": [
      "test/core/end2end/end2end_tests.h", 
      "test/core/end2end/tests/cancel_test_helpers.h"
    ], 
    "is_filegroup": false, 
    "language": "c", 
    "name": "end2end_nosec_tests", 
    "src": [
      "test/core/end2end/end2end_nosec_tests.c", 
      "test/core/end2end/end2end_test_utils.c", 
      "test/core/end2end/end2end_tests.h", 
      "test/core/end2end/tests/authority_not_supported.c", 
      "test/core/end2end/tests/bad_hostname.c", 
      "test/core/end2end/tests/binary_metadata.c", 
      "test/core/end2end/tests/cancel_after_accept.c", 
      "test/core/end2end/tests/cancel_after_client_done.c", 
      "test/core/end2end/tests/cancel_after_invoke.c", 
      "test/core/end2end/tests/cancel_before_invoke.c", 
      "test/core/end2end/tests/cancel_in_a_vacuum.c", 
      "test/core/end2end/tests/cancel_test_helpers.h", 
      "test/core/end2end/tests/cancel_with_status.c", 
      "test/core/end2end/tests/compressed_payload.c", 
      "test/core/end2end/tests/connectivity.c", 
      "test/core/end2end/tests/default_host.c", 
      "test/core/end2end/tests/disappearing_server.c", 
      "test/core/end2end/tests/empty_batch.c", 
      "test/core/end2end/tests/filter_call_init_fails.c", 
      "test/core/end2end/tests/filter_causes_close.c", 
      "test/core/end2end/tests/filter_latency.c", 
      "test/core/end2end/tests/graceful_server_shutdown.c", 
      "test/core/end2end/tests/high_initial_seqno.c", 
      "test/core/end2end/tests/hpack_size.c", 
      "test/core/end2end/tests/idempotent_request.c", 
      "test/core/end2end/tests/invoke_large_request.c", 
      "test/core/end2end/tests/large_metadata.c", 
      "test/core/end2end/tests/load_reporting_hook.c", 
      "test/core/end2end/tests/max_concurrent_streams.c", 
      "test/core/end2end/tests/max_message_length.c", 
      "test/core/end2end/tests/negative_deadline.c", 
      "test/core/end2end/tests/network_status_change.c", 
      "test/core/end2end/tests/no_logging.c", 
      "test/core/end2end/tests/no_op.c", 
      "test/core/end2end/tests/payload.c", 
      "test/core/end2end/tests/ping.c", 
      "test/core/end2end/tests/ping_pong_streaming.c", 
      "test/core/end2end/tests/registered_call.c", 
      "test/core/end2end/tests/request_with_flags.c", 
      "test/core/end2end/tests/request_with_payload.c", 
      "test/core/end2end/tests/resource_quota_server.c", 
      "test/core/end2end/tests/server_finishes_request.c", 
      "test/core/end2end/tests/shutdown_finishes_calls.c", 
      "test/core/end2end/tests/shutdown_finishes_tags.c", 
      "test/core/end2end/tests/simple_cacheable_request.c", 
      "test/core/end2end/tests/simple_delayed_request.c", 
      "test/core/end2end/tests/simple_metadata.c", 
      "test/core/end2end/tests/simple_request.c", 
      "test/core/end2end/tests/streaming_error_response.c", 
      "test/core/end2end/tests/trailing_metadata.c"
    ], 
    "third_party": false, 
    "type": "lib"
  }, 
  {
    "deps": [
      "gpr", 
      "grpc_base", 
      "nanopb"
    ], 
    "headers": [
      "include/grpc/census.h", 
      "src/core/ext/census/aggregation.h", 
      "src/core/ext/census/base_resources.h", 
      "src/core/ext/census/census_interface.h", 
      "src/core/ext/census/census_rpc_stats.h", 
      "src/core/ext/census/gen/census.pb.h", 
      "src/core/ext/census/gen/trace_context.pb.h", 
      "src/core/ext/census/grpc_filter.h", 
      "src/core/ext/census/mlog.h", 
      "src/core/ext/census/resource.h", 
      "src/core/ext/census/rpc_metric_id.h", 
      "src/core/ext/census/trace_context.h"
    ], 
    "is_filegroup": true, 
    "language": "c", 
    "name": "census", 
    "src": [
      "include/grpc/census.h", 
      "src/core/ext/census/aggregation.h", 
      "src/core/ext/census/base_resources.c", 
      "src/core/ext/census/base_resources.h", 
      "src/core/ext/census/census_interface.h", 
      "src/core/ext/census/census_rpc_stats.h", 
      "src/core/ext/census/context.c", 
      "src/core/ext/census/gen/census.pb.c", 
      "src/core/ext/census/gen/census.pb.h", 
      "src/core/ext/census/gen/trace_context.pb.c", 
      "src/core/ext/census/gen/trace_context.pb.h", 
      "src/core/ext/census/grpc_context.c", 
      "src/core/ext/census/grpc_filter.c", 
      "src/core/ext/census/grpc_filter.h", 
      "src/core/ext/census/grpc_plugin.c", 
      "src/core/ext/census/initialize.c", 
      "src/core/ext/census/mlog.c", 
      "src/core/ext/census/mlog.h", 
      "src/core/ext/census/operation.c", 
      "src/core/ext/census/placeholders.c", 
      "src/core/ext/census/resource.c", 
      "src/core/ext/census/resource.h", 
      "src/core/ext/census/rpc_metric_id.h", 
      "src/core/ext/census/trace_context.c", 
      "src/core/ext/census/trace_context.h", 
      "src/core/ext/census/tracing.c"
    ], 
    "third_party": false, 
    "type": "filegroup"
  }, 
  {
    "deps": [
      "gpr_codegen"
    ], 
    "headers": [
      "include/grpc/support/alloc.h", 
      "include/grpc/support/atm.h", 
      "include/grpc/support/atm_gcc_atomic.h", 
      "include/grpc/support/atm_gcc_sync.h", 
      "include/grpc/support/atm_windows.h", 
      "include/grpc/support/avl.h", 
      "include/grpc/support/cmdline.h", 
      "include/grpc/support/cpu.h", 
      "include/grpc/support/histogram.h", 
      "include/grpc/support/host_port.h", 
      "include/grpc/support/log.h", 
      "include/grpc/support/log_windows.h", 
      "include/grpc/support/port_platform.h", 
      "include/grpc/support/string_util.h", 
      "include/grpc/support/subprocess.h", 
      "include/grpc/support/sync.h", 
      "include/grpc/support/sync_generic.h", 
      "include/grpc/support/sync_posix.h", 
      "include/grpc/support/sync_windows.h", 
      "include/grpc/support/thd.h", 
      "include/grpc/support/time.h", 
      "include/grpc/support/tls.h", 
      "include/grpc/support/tls_gcc.h", 
      "include/grpc/support/tls_msvc.h", 
      "include/grpc/support/tls_pthread.h", 
      "include/grpc/support/useful.h", 
      "src/core/lib/profiling/timers.h", 
      "src/core/lib/support/backoff.h", 
      "src/core/lib/support/block_annotate.h", 
      "src/core/lib/support/env.h", 
      "src/core/lib/support/mpscq.h", 
      "src/core/lib/support/murmur_hash.h", 
      "src/core/lib/support/stack_lockfree.h", 
      "src/core/lib/support/string.h", 
      "src/core/lib/support/string_windows.h", 
      "src/core/lib/support/thd_internal.h", 
      "src/core/lib/support/time_precise.h", 
      "src/core/lib/support/tmpfile.h"
    ], 
    "is_filegroup": true, 
    "language": "c", 
    "name": "gpr_base", 
    "src": [
      "include/grpc/support/alloc.h", 
      "include/grpc/support/atm.h", 
      "include/grpc/support/atm_gcc_atomic.h", 
      "include/grpc/support/atm_gcc_sync.h", 
      "include/grpc/support/atm_windows.h", 
      "include/grpc/support/avl.h", 
      "include/grpc/support/cmdline.h", 
      "include/grpc/support/cpu.h", 
      "include/grpc/support/histogram.h", 
      "include/grpc/support/host_port.h", 
      "include/grpc/support/log.h", 
      "include/grpc/support/log_windows.h", 
      "include/grpc/support/port_platform.h", 
      "include/grpc/support/string_util.h", 
      "include/grpc/support/subprocess.h", 
      "include/grpc/support/sync.h", 
      "include/grpc/support/sync_generic.h", 
      "include/grpc/support/sync_posix.h", 
      "include/grpc/support/sync_windows.h", 
      "include/grpc/support/thd.h", 
      "include/grpc/support/time.h", 
      "include/grpc/support/tls.h", 
      "include/grpc/support/tls_gcc.h", 
      "include/grpc/support/tls_msvc.h", 
      "include/grpc/support/tls_pthread.h", 
      "include/grpc/support/useful.h", 
      "src/core/lib/profiling/basic_timers.c", 
      "src/core/lib/profiling/stap_timers.c", 
      "src/core/lib/profiling/timers.h", 
      "src/core/lib/support/alloc.c", 
      "src/core/lib/support/avl.c", 
      "src/core/lib/support/backoff.c", 
      "src/core/lib/support/backoff.h", 
      "src/core/lib/support/block_annotate.h", 
      "src/core/lib/support/cmdline.c", 
      "src/core/lib/support/cpu_iphone.c", 
      "src/core/lib/support/cpu_linux.c", 
      "src/core/lib/support/cpu_posix.c", 
      "src/core/lib/support/cpu_windows.c", 
      "src/core/lib/support/env.h", 
      "src/core/lib/support/env_linux.c", 
      "src/core/lib/support/env_posix.c", 
      "src/core/lib/support/env_windows.c", 
      "src/core/lib/support/histogram.c", 
      "src/core/lib/support/host_port.c", 
      "src/core/lib/support/log.c", 
      "src/core/lib/support/log_android.c", 
      "src/core/lib/support/log_linux.c", 
      "src/core/lib/support/log_posix.c", 
      "src/core/lib/support/log_windows.c", 
      "src/core/lib/support/mpscq.c", 
      "src/core/lib/support/mpscq.h", 
      "src/core/lib/support/murmur_hash.c", 
      "src/core/lib/support/murmur_hash.h", 
      "src/core/lib/support/stack_lockfree.c", 
      "src/core/lib/support/stack_lockfree.h", 
      "src/core/lib/support/string.c", 
      "src/core/lib/support/string.h", 
      "src/core/lib/support/string_posix.c", 
      "src/core/lib/support/string_util_windows.c", 
      "src/core/lib/support/string_windows.c", 
      "src/core/lib/support/string_windows.h", 
      "src/core/lib/support/subprocess_posix.c", 
      "src/core/lib/support/subprocess_windows.c", 
      "src/core/lib/support/sync.c", 
      "src/core/lib/support/sync_posix.c", 
      "src/core/lib/support/sync_windows.c", 
      "src/core/lib/support/thd.c", 
      "src/core/lib/support/thd_internal.h", 
      "src/core/lib/support/thd_posix.c", 
      "src/core/lib/support/thd_windows.c", 
      "src/core/lib/support/time.c", 
      "src/core/lib/support/time_posix.c", 
      "src/core/lib/support/time_precise.c", 
      "src/core/lib/support/time_precise.h", 
      "src/core/lib/support/time_windows.c", 
      "src/core/lib/support/tls_pthread.c", 
      "src/core/lib/support/tmpfile.h", 
      "src/core/lib/support/tmpfile_msys.c", 
      "src/core/lib/support/tmpfile_posix.c", 
      "src/core/lib/support/tmpfile_windows.c", 
      "src/core/lib/support/wrap_memcpy.c"
    ], 
    "third_party": false, 
    "type": "filegroup"
  }, 
  {
    "deps": [], 
    "headers": [
      "include/grpc/impl/codegen/atm.h", 
      "include/grpc/impl/codegen/atm_gcc_atomic.h", 
      "include/grpc/impl/codegen/atm_gcc_sync.h", 
      "include/grpc/impl/codegen/atm_windows.h", 
      "include/grpc/impl/codegen/exec_ctx_fwd.h", 
      "include/grpc/impl/codegen/gpr_types.h", 
      "include/grpc/impl/codegen/port_platform.h", 
      "include/grpc/impl/codegen/slice.h", 
      "include/grpc/impl/codegen/sync.h", 
      "include/grpc/impl/codegen/sync_generic.h", 
      "include/grpc/impl/codegen/sync_posix.h", 
      "include/grpc/impl/codegen/sync_windows.h"
    ], 
    "is_filegroup": true, 
    "language": "c", 
    "name": "gpr_codegen", 
    "src": [
      "include/grpc/impl/codegen/atm.h", 
      "include/grpc/impl/codegen/atm_gcc_atomic.h", 
      "include/grpc/impl/codegen/atm_gcc_sync.h", 
      "include/grpc/impl/codegen/atm_windows.h", 
      "include/grpc/impl/codegen/exec_ctx_fwd.h", 
      "include/grpc/impl/codegen/gpr_types.h", 
      "include/grpc/impl/codegen/port_platform.h", 
      "include/grpc/impl/codegen/slice.h", 
      "include/grpc/impl/codegen/sync.h", 
      "include/grpc/impl/codegen/sync_generic.h", 
      "include/grpc/impl/codegen/sync_posix.h", 
      "include/grpc/impl/codegen/sync_windows.h"
    ], 
    "third_party": false, 
    "type": "filegroup"
  }, 
  {
    "deps": [
      "gpr", 
      "grpc_codegen"
    ], 
    "headers": [
      "include/grpc/byte_buffer.h", 
      "include/grpc/byte_buffer_reader.h", 
      "include/grpc/compression.h", 
      "include/grpc/grpc.h", 
      "include/grpc/grpc_posix.h", 
      "include/grpc/grpc_security_constants.h", 
      "include/grpc/slice.h", 
      "include/grpc/slice_buffer.h", 
      "include/grpc/status.h", 
      "src/core/lib/channel/channel_args.h", 
      "src/core/lib/channel/channel_stack.h", 
      "src/core/lib/channel/channel_stack_builder.h", 
      "src/core/lib/channel/compress_filter.h", 
      "src/core/lib/channel/connected_channel.h", 
      "src/core/lib/channel/context.h", 
      "src/core/lib/channel/deadline_filter.h", 
      "src/core/lib/channel/handshaker.h", 
      "src/core/lib/channel/http_client_filter.h", 
      "src/core/lib/channel/http_server_filter.h", 
      "src/core/lib/channel/message_size_filter.h", 
      "src/core/lib/compression/algorithm_metadata.h", 
      "src/core/lib/compression/message_compress.h", 
      "src/core/lib/debug/trace.h", 
      "src/core/lib/http/format_request.h", 
      "src/core/lib/http/httpcli.h", 
      "src/core/lib/http/parser.h", 
      "src/core/lib/iomgr/closure.h", 
      "src/core/lib/iomgr/combiner.h", 
      "src/core/lib/iomgr/endpoint.h", 
      "src/core/lib/iomgr/endpoint_pair.h", 
      "src/core/lib/iomgr/error.h", 
      "src/core/lib/iomgr/ev_epoll_linux.h", 
      "src/core/lib/iomgr/ev_poll_posix.h", 
      "src/core/lib/iomgr/ev_posix.h", 
      "src/core/lib/iomgr/exec_ctx.h", 
      "src/core/lib/iomgr/executor.h", 
      "src/core/lib/iomgr/iocp_windows.h", 
      "src/core/lib/iomgr/iomgr.h", 
      "src/core/lib/iomgr/iomgr_internal.h", 
      "src/core/lib/iomgr/iomgr_posix.h", 
      "src/core/lib/iomgr/load_file.h", 
      "src/core/lib/iomgr/network_status_tracker.h", 
      "src/core/lib/iomgr/polling_entity.h", 
      "src/core/lib/iomgr/pollset.h", 
      "src/core/lib/iomgr/pollset_set.h", 
      "src/core/lib/iomgr/pollset_set_windows.h", 
      "src/core/lib/iomgr/pollset_uv.h", 
      "src/core/lib/iomgr/pollset_windows.h", 
      "src/core/lib/iomgr/port.h", 
      "src/core/lib/iomgr/resolve_address.h", 
      "src/core/lib/iomgr/resource_quota.h", 
      "src/core/lib/iomgr/sockaddr.h", 
      "src/core/lib/iomgr/sockaddr_posix.h", 
      "src/core/lib/iomgr/sockaddr_utils.h", 
      "src/core/lib/iomgr/sockaddr_windows.h", 
      "src/core/lib/iomgr/socket_mutator.h", 
      "src/core/lib/iomgr/socket_utils.h", 
      "src/core/lib/iomgr/socket_utils_posix.h", 
      "src/core/lib/iomgr/socket_windows.h", 
      "src/core/lib/iomgr/tcp_client.h", 
      "src/core/lib/iomgr/tcp_client_posix.h", 
      "src/core/lib/iomgr/tcp_posix.h", 
      "src/core/lib/iomgr/tcp_server.h", 
      "src/core/lib/iomgr/tcp_uv.h", 
      "src/core/lib/iomgr/tcp_windows.h", 
      "src/core/lib/iomgr/time_averaged_stats.h", 
      "src/core/lib/iomgr/timer.h", 
      "src/core/lib/iomgr/timer_generic.h", 
      "src/core/lib/iomgr/timer_heap.h", 
      "src/core/lib/iomgr/timer_uv.h", 
      "src/core/lib/iomgr/udp_server.h", 
      "src/core/lib/iomgr/unix_sockets_posix.h", 
      "src/core/lib/iomgr/wakeup_fd_cv.h", 
      "src/core/lib/iomgr/wakeup_fd_pipe.h", 
      "src/core/lib/iomgr/wakeup_fd_posix.h", 
      "src/core/lib/iomgr/workqueue.h", 
      "src/core/lib/iomgr/workqueue_uv.h", 
      "src/core/lib/iomgr/workqueue_windows.h", 
      "src/core/lib/json/json.h", 
      "src/core/lib/json/json_common.h", 
      "src/core/lib/json/json_reader.h", 
      "src/core/lib/json/json_writer.h", 
      "src/core/lib/slice/percent_encoding.h", 
      "src/core/lib/slice/slice_hash_table.h", 
      "src/core/lib/slice/slice_string_helpers.h", 
      "src/core/lib/surface/api_trace.h", 
      "src/core/lib/surface/call.h", 
      "src/core/lib/surface/call_test_only.h", 
      "src/core/lib/surface/channel.h", 
      "src/core/lib/surface/channel_init.h", 
      "src/core/lib/surface/channel_stack_type.h", 
      "src/core/lib/surface/completion_queue.h", 
      "src/core/lib/surface/event_string.h", 
      "src/core/lib/surface/init.h", 
      "src/core/lib/surface/lame_client.h", 
      "src/core/lib/surface/server.h", 
      "src/core/lib/transport/byte_stream.h", 
      "src/core/lib/transport/connectivity_state.h", 
      "src/core/lib/transport/metadata.h", 
      "src/core/lib/transport/metadata_batch.h", 
      "src/core/lib/transport/pid_controller.h", 
      "src/core/lib/transport/service_config.h", 
      "src/core/lib/transport/static_metadata.h", 
      "src/core/lib/transport/timeout_encoding.h", 
      "src/core/lib/transport/transport.h", 
      "src/core/lib/transport/transport_impl.h"
    ], 
    "is_filegroup": true, 
    "language": "c", 
    "name": "grpc_base", 
    "src": [
      "include/grpc/byte_buffer.h", 
      "include/grpc/byte_buffer_reader.h", 
      "include/grpc/compression.h", 
      "include/grpc/grpc.h", 
      "include/grpc/grpc_posix.h", 
      "include/grpc/grpc_security_constants.h", 
      "include/grpc/slice.h", 
      "include/grpc/slice_buffer.h", 
      "include/grpc/status.h", 
      "src/core/lib/channel/channel_args.c", 
      "src/core/lib/channel/channel_args.h", 
      "src/core/lib/channel/channel_stack.c", 
      "src/core/lib/channel/channel_stack.h", 
      "src/core/lib/channel/channel_stack_builder.c", 
      "src/core/lib/channel/channel_stack_builder.h", 
      "src/core/lib/channel/compress_filter.c", 
      "src/core/lib/channel/compress_filter.h", 
      "src/core/lib/channel/connected_channel.c", 
      "src/core/lib/channel/connected_channel.h", 
      "src/core/lib/channel/context.h", 
      "src/core/lib/channel/deadline_filter.c", 
      "src/core/lib/channel/deadline_filter.h", 
      "src/core/lib/channel/handshaker.c", 
      "src/core/lib/channel/handshaker.h", 
      "src/core/lib/channel/http_client_filter.c", 
      "src/core/lib/channel/http_client_filter.h", 
      "src/core/lib/channel/http_server_filter.c", 
      "src/core/lib/channel/http_server_filter.h", 
      "src/core/lib/channel/message_size_filter.c", 
      "src/core/lib/channel/message_size_filter.h", 
      "src/core/lib/compression/algorithm_metadata.h", 
      "src/core/lib/compression/compression.c", 
      "src/core/lib/compression/message_compress.c", 
      "src/core/lib/compression/message_compress.h", 
      "src/core/lib/debug/trace.c", 
      "src/core/lib/debug/trace.h", 
      "src/core/lib/http/format_request.c", 
      "src/core/lib/http/format_request.h", 
      "src/core/lib/http/httpcli.c", 
      "src/core/lib/http/httpcli.h", 
      "src/core/lib/http/parser.c", 
      "src/core/lib/http/parser.h", 
      "src/core/lib/iomgr/closure.c", 
      "src/core/lib/iomgr/closure.h", 
      "src/core/lib/iomgr/combiner.c", 
      "src/core/lib/iomgr/combiner.h", 
      "src/core/lib/iomgr/endpoint.c", 
      "src/core/lib/iomgr/endpoint.h", 
      "src/core/lib/iomgr/endpoint_pair.h", 
      "src/core/lib/iomgr/endpoint_pair_posix.c", 
      "src/core/lib/iomgr/endpoint_pair_uv.c", 
      "src/core/lib/iomgr/endpoint_pair_windows.c", 
      "src/core/lib/iomgr/error.c", 
      "src/core/lib/iomgr/error.h", 
      "src/core/lib/iomgr/ev_epoll_linux.c", 
      "src/core/lib/iomgr/ev_epoll_linux.h", 
      "src/core/lib/iomgr/ev_poll_posix.c", 
      "src/core/lib/iomgr/ev_poll_posix.h", 
      "src/core/lib/iomgr/ev_posix.c", 
      "src/core/lib/iomgr/ev_posix.h", 
      "src/core/lib/iomgr/exec_ctx.c", 
      "src/core/lib/iomgr/exec_ctx.h", 
      "src/core/lib/iomgr/executor.c", 
      "src/core/lib/iomgr/executor.h", 
      "src/core/lib/iomgr/iocp_windows.c", 
      "src/core/lib/iomgr/iocp_windows.h", 
      "src/core/lib/iomgr/iomgr.c", 
      "src/core/lib/iomgr/iomgr.h", 
      "src/core/lib/iomgr/iomgr_internal.h", 
      "src/core/lib/iomgr/iomgr_posix.c", 
      "src/core/lib/iomgr/iomgr_posix.h", 
      "src/core/lib/iomgr/iomgr_uv.c", 
      "src/core/lib/iomgr/iomgr_windows.c", 
      "src/core/lib/iomgr/load_file.c", 
      "src/core/lib/iomgr/load_file.h", 
      "src/core/lib/iomgr/network_status_tracker.c", 
      "src/core/lib/iomgr/network_status_tracker.h", 
      "src/core/lib/iomgr/polling_entity.c", 
      "src/core/lib/iomgr/polling_entity.h", 
      "src/core/lib/iomgr/pollset.h", 
      "src/core/lib/iomgr/pollset_set.h", 
      "src/core/lib/iomgr/pollset_set_uv.c", 
      "src/core/lib/iomgr/pollset_set_windows.c", 
      "src/core/lib/iomgr/pollset_set_windows.h", 
      "src/core/lib/iomgr/pollset_uv.c", 
      "src/core/lib/iomgr/pollset_uv.h", 
      "src/core/lib/iomgr/pollset_windows.c", 
      "src/core/lib/iomgr/pollset_windows.h", 
      "src/core/lib/iomgr/port.h", 
      "src/core/lib/iomgr/resolve_address.h", 
      "src/core/lib/iomgr/resolve_address_posix.c", 
      "src/core/lib/iomgr/resolve_address_uv.c", 
      "src/core/lib/iomgr/resolve_address_windows.c", 
      "src/core/lib/iomgr/resource_quota.c", 
      "src/core/lib/iomgr/resource_quota.h", 
      "src/core/lib/iomgr/sockaddr.h", 
      "src/core/lib/iomgr/sockaddr_posix.h", 
      "src/core/lib/iomgr/sockaddr_utils.c", 
      "src/core/lib/iomgr/sockaddr_utils.h", 
      "src/core/lib/iomgr/sockaddr_windows.h", 
      "src/core/lib/iomgr/socket_mutator.c", 
      "src/core/lib/iomgr/socket_mutator.h", 
      "src/core/lib/iomgr/socket_utils.h", 
      "src/core/lib/iomgr/socket_utils_common_posix.c", 
      "src/core/lib/iomgr/socket_utils_linux.c", 
      "src/core/lib/iomgr/socket_utils_posix.c", 
      "src/core/lib/iomgr/socket_utils_posix.h", 
      "src/core/lib/iomgr/socket_utils_uv.c", 
      "src/core/lib/iomgr/socket_utils_windows.c", 
      "src/core/lib/iomgr/socket_windows.c", 
      "src/core/lib/iomgr/socket_windows.h", 
      "src/core/lib/iomgr/tcp_client.h", 
      "src/core/lib/iomgr/tcp_client_posix.c", 
      "src/core/lib/iomgr/tcp_client_posix.h", 
      "src/core/lib/iomgr/tcp_client_uv.c", 
      "src/core/lib/iomgr/tcp_client_windows.c", 
      "src/core/lib/iomgr/tcp_posix.c", 
      "src/core/lib/iomgr/tcp_posix.h", 
      "src/core/lib/iomgr/tcp_server.h", 
      "src/core/lib/iomgr/tcp_server_posix.c", 
      "src/core/lib/iomgr/tcp_server_uv.c", 
      "src/core/lib/iomgr/tcp_server_windows.c", 
      "src/core/lib/iomgr/tcp_uv.c", 
      "src/core/lib/iomgr/tcp_uv.h", 
      "src/core/lib/iomgr/tcp_windows.c", 
      "src/core/lib/iomgr/tcp_windows.h", 
      "src/core/lib/iomgr/time_averaged_stats.c", 
      "src/core/lib/iomgr/time_averaged_stats.h", 
      "src/core/lib/iomgr/timer.h", 
      "src/core/lib/iomgr/timer_generic.c", 
      "src/core/lib/iomgr/timer_generic.h", 
      "src/core/lib/iomgr/timer_heap.c", 
      "src/core/lib/iomgr/timer_heap.h", 
      "src/core/lib/iomgr/timer_uv.c", 
      "src/core/lib/iomgr/timer_uv.h", 
      "src/core/lib/iomgr/udp_server.c", 
      "src/core/lib/iomgr/udp_server.h", 
      "src/core/lib/iomgr/unix_sockets_posix.c", 
      "src/core/lib/iomgr/unix_sockets_posix.h", 
      "src/core/lib/iomgr/unix_sockets_posix_noop.c", 
      "src/core/lib/iomgr/wakeup_fd_cv.c", 
      "src/core/lib/iomgr/wakeup_fd_cv.h", 
      "src/core/lib/iomgr/wakeup_fd_eventfd.c", 
      "src/core/lib/iomgr/wakeup_fd_nospecial.c", 
      "src/core/lib/iomgr/wakeup_fd_pipe.c", 
      "src/core/lib/iomgr/wakeup_fd_pipe.h", 
      "src/core/lib/iomgr/wakeup_fd_posix.c", 
      "src/core/lib/iomgr/wakeup_fd_posix.h", 
      "src/core/lib/iomgr/workqueue.h", 
      "src/core/lib/iomgr/workqueue_uv.c", 
      "src/core/lib/iomgr/workqueue_uv.h", 
      "src/core/lib/iomgr/workqueue_windows.c", 
      "src/core/lib/iomgr/workqueue_windows.h", 
      "src/core/lib/json/json.c", 
      "src/core/lib/json/json.h", 
      "src/core/lib/json/json_common.h", 
      "src/core/lib/json/json_reader.c", 
      "src/core/lib/json/json_reader.h", 
      "src/core/lib/json/json_string.c", 
      "src/core/lib/json/json_writer.c", 
      "src/core/lib/json/json_writer.h", 
      "src/core/lib/slice/percent_encoding.c", 
      "src/core/lib/slice/percent_encoding.h", 
      "src/core/lib/slice/slice.c", 
      "src/core/lib/slice/slice_buffer.c", 
<<<<<<< HEAD
      "src/core/lib/slice/slice_hash_table.c", 
      "src/core/lib/slice/slice_hash_table.h", 
=======
>>>>>>> 369ddc52
      "src/core/lib/slice/slice_intern.c", 
      "src/core/lib/slice/slice_string_helpers.c", 
      "src/core/lib/slice/slice_string_helpers.h", 
      "src/core/lib/surface/alarm.c", 
      "src/core/lib/surface/api_trace.c", 
      "src/core/lib/surface/api_trace.h", 
      "src/core/lib/surface/byte_buffer.c", 
      "src/core/lib/surface/byte_buffer_reader.c", 
      "src/core/lib/surface/call.c", 
      "src/core/lib/surface/call.h", 
      "src/core/lib/surface/call_details.c", 
      "src/core/lib/surface/call_log_batch.c", 
      "src/core/lib/surface/call_test_only.h", 
      "src/core/lib/surface/channel.c", 
      "src/core/lib/surface/channel.h", 
      "src/core/lib/surface/channel_init.c", 
      "src/core/lib/surface/channel_init.h", 
      "src/core/lib/surface/channel_ping.c", 
      "src/core/lib/surface/channel_stack_type.c", 
      "src/core/lib/surface/channel_stack_type.h", 
      "src/core/lib/surface/completion_queue.c", 
      "src/core/lib/surface/completion_queue.h", 
      "src/core/lib/surface/event_string.c", 
      "src/core/lib/surface/event_string.h", 
      "src/core/lib/surface/init.h", 
      "src/core/lib/surface/lame_client.c", 
      "src/core/lib/surface/lame_client.h", 
      "src/core/lib/surface/metadata_array.c", 
      "src/core/lib/surface/server.c", 
      "src/core/lib/surface/server.h", 
      "src/core/lib/surface/validate_metadata.c", 
      "src/core/lib/surface/version.c", 
      "src/core/lib/transport/byte_stream.c", 
      "src/core/lib/transport/byte_stream.h", 
      "src/core/lib/transport/connectivity_state.c", 
      "src/core/lib/transport/connectivity_state.h", 
      "src/core/lib/transport/metadata.c", 
      "src/core/lib/transport/metadata.h", 
      "src/core/lib/transport/metadata_batch.c", 
      "src/core/lib/transport/metadata_batch.h", 
      "src/core/lib/transport/pid_controller.c", 
      "src/core/lib/transport/pid_controller.h", 
      "src/core/lib/transport/service_config.c", 
      "src/core/lib/transport/service_config.h", 
      "src/core/lib/transport/static_metadata.c", 
      "src/core/lib/transport/static_metadata.h", 
      "src/core/lib/transport/timeout_encoding.c", 
      "src/core/lib/transport/timeout_encoding.h", 
      "src/core/lib/transport/transport.c", 
      "src/core/lib/transport/transport.h", 
      "src/core/lib/transport/transport_impl.h", 
      "src/core/lib/transport/transport_op_string.c"
    ], 
    "third_party": false, 
    "type": "filegroup"
  }, 
  {
    "deps": [
      "gpr", 
      "grpc_base"
    ], 
    "headers": [
      "src/core/ext/client_channel/client_channel.h", 
      "src/core/ext/client_channel/client_channel_factory.h", 
      "src/core/ext/client_channel/connector.h", 
      "src/core/ext/client_channel/http_connect_handshaker.h", 
      "src/core/ext/client_channel/initial_connect_string.h", 
      "src/core/ext/client_channel/lb_policy.h", 
      "src/core/ext/client_channel/lb_policy_factory.h", 
      "src/core/ext/client_channel/lb_policy_registry.h", 
      "src/core/ext/client_channel/parse_address.h", 
      "src/core/ext/client_channel/resolver.h", 
      "src/core/ext/client_channel/resolver_factory.h", 
      "src/core/ext/client_channel/resolver_registry.h", 
      "src/core/ext/client_channel/subchannel.h", 
      "src/core/ext/client_channel/subchannel_index.h", 
      "src/core/ext/client_channel/uri_parser.h"
    ], 
    "is_filegroup": true, 
    "language": "c", 
    "name": "grpc_client_channel", 
    "src": [
      "src/core/ext/client_channel/channel_connectivity.c", 
      "src/core/ext/client_channel/client_channel.c", 
      "src/core/ext/client_channel/client_channel.h", 
      "src/core/ext/client_channel/client_channel_factory.c", 
      "src/core/ext/client_channel/client_channel_factory.h", 
      "src/core/ext/client_channel/client_channel_plugin.c", 
      "src/core/ext/client_channel/connector.c", 
      "src/core/ext/client_channel/connector.h", 
      "src/core/ext/client_channel/default_initial_connect_string.c", 
      "src/core/ext/client_channel/http_connect_handshaker.c", 
      "src/core/ext/client_channel/http_connect_handshaker.h", 
      "src/core/ext/client_channel/initial_connect_string.c", 
      "src/core/ext/client_channel/initial_connect_string.h", 
      "src/core/ext/client_channel/lb_policy.c", 
      "src/core/ext/client_channel/lb_policy.h", 
      "src/core/ext/client_channel/lb_policy_factory.c", 
      "src/core/ext/client_channel/lb_policy_factory.h", 
      "src/core/ext/client_channel/lb_policy_registry.c", 
      "src/core/ext/client_channel/lb_policy_registry.h", 
      "src/core/ext/client_channel/parse_address.c", 
      "src/core/ext/client_channel/parse_address.h", 
      "src/core/ext/client_channel/resolver.c", 
      "src/core/ext/client_channel/resolver.h", 
      "src/core/ext/client_channel/resolver_factory.c", 
      "src/core/ext/client_channel/resolver_factory.h", 
      "src/core/ext/client_channel/resolver_registry.c", 
      "src/core/ext/client_channel/resolver_registry.h", 
      "src/core/ext/client_channel/subchannel.c", 
      "src/core/ext/client_channel/subchannel.h", 
      "src/core/ext/client_channel/subchannel_index.c", 
      "src/core/ext/client_channel/subchannel_index.h", 
      "src/core/ext/client_channel/uri_parser.c", 
      "src/core/ext/client_channel/uri_parser.h"
    ], 
    "third_party": false, 
    "type": "filegroup"
  }, 
  {
    "deps": [
      "gpr_codegen"
    ], 
    "headers": [
      "include/grpc/impl/codegen/byte_buffer_reader.h", 
      "include/grpc/impl/codegen/compression_types.h", 
      "include/grpc/impl/codegen/connectivity_state.h", 
      "include/grpc/impl/codegen/grpc_types.h", 
      "include/grpc/impl/codegen/propagation_bits.h", 
      "include/grpc/impl/codegen/status.h"
    ], 
    "is_filegroup": true, 
    "language": "c", 
    "name": "grpc_codegen", 
    "src": [
      "include/grpc/impl/codegen/byte_buffer_reader.h", 
      "include/grpc/impl/codegen/compression_types.h", 
      "include/grpc/impl/codegen/connectivity_state.h", 
      "include/grpc/impl/codegen/grpc_types.h", 
      "include/grpc/impl/codegen/propagation_bits.h", 
      "include/grpc/impl/codegen/status.h"
    ], 
    "third_party": false, 
    "type": "filegroup"
  }, 
  {
    "deps": [
      "gpr", 
      "grpc_base", 
      "grpc_client_channel", 
      "nanopb"
    ], 
    "headers": [
      "src/core/ext/lb_policy/grpclb/grpclb.h", 
      "src/core/ext/lb_policy/grpclb/load_balancer_api.h", 
      "src/core/ext/lb_policy/grpclb/proto/grpc/lb/v1/load_balancer.pb.h"
    ], 
    "is_filegroup": true, 
    "language": "c", 
    "name": "grpc_lb_policy_grpclb", 
    "src": [
      "src/core/ext/lb_policy/grpclb/grpclb.c", 
      "src/core/ext/lb_policy/grpclb/grpclb.h", 
      "src/core/ext/lb_policy/grpclb/load_balancer_api.c", 
      "src/core/ext/lb_policy/grpclb/load_balancer_api.h", 
      "src/core/ext/lb_policy/grpclb/proto/grpc/lb/v1/load_balancer.pb.c", 
      "src/core/ext/lb_policy/grpclb/proto/grpc/lb/v1/load_balancer.pb.h"
    ], 
    "third_party": false, 
    "type": "filegroup"
  }, 
  {
    "deps": [
      "gpr", 
      "grpc_base", 
      "grpc_client_channel"
    ], 
    "headers": [], 
    "is_filegroup": true, 
    "language": "c", 
    "name": "grpc_lb_policy_pick_first", 
    "src": [
      "src/core/ext/lb_policy/pick_first/pick_first.c"
    ], 
    "third_party": false, 
    "type": "filegroup"
  }, 
  {
    "deps": [
      "gpr", 
      "grpc_base", 
      "grpc_client_channel"
    ], 
    "headers": [], 
    "is_filegroup": true, 
    "language": "c", 
    "name": "grpc_lb_policy_round_robin", 
    "src": [
      "src/core/ext/lb_policy/round_robin/round_robin.c"
    ], 
    "third_party": false, 
    "type": "filegroup"
  }, 
  {
    "deps": [
      "gpr", 
      "grpc_base"
    ], 
    "headers": [
      "src/core/ext/load_reporting/load_reporting.h", 
      "src/core/ext/load_reporting/load_reporting_filter.h"
    ], 
    "is_filegroup": true, 
    "language": "c", 
    "name": "grpc_load_reporting", 
    "src": [
      "src/core/ext/load_reporting/load_reporting.c", 
      "src/core/ext/load_reporting/load_reporting.h", 
      "src/core/ext/load_reporting/load_reporting_filter.c", 
      "src/core/ext/load_reporting/load_reporting_filter.h"
    ], 
    "third_party": false, 
    "type": "filegroup"
  }, 
  {
    "deps": [
      "gpr", 
      "grpc_base", 
      "grpc_client_channel"
    ], 
    "headers": [], 
    "is_filegroup": true, 
    "language": "c", 
    "name": "grpc_resolver_dns_native", 
    "src": [
      "src/core/ext/resolver/dns/native/dns_resolver.c"
    ], 
    "third_party": false, 
    "type": "filegroup"
  }, 
  {
    "deps": [
      "gpr", 
      "grpc_base", 
      "grpc_client_channel"
    ], 
    "headers": [], 
    "is_filegroup": true, 
    "language": "c", 
    "name": "grpc_resolver_sockaddr", 
    "src": [
      "src/core/ext/resolver/sockaddr/sockaddr_resolver.c"
    ], 
    "third_party": false, 
    "type": "filegroup"
  }, 
  {
    "deps": [
      "gpr", 
      "grpc_base", 
      "grpc_transport_chttp2_alpn", 
      "tsi"
    ], 
    "headers": [
      "include/grpc/grpc_security.h", 
      "src/core/lib/security/context/security_context.h", 
      "src/core/lib/security/credentials/composite/composite_credentials.h", 
      "src/core/lib/security/credentials/credentials.h", 
      "src/core/lib/security/credentials/fake/fake_credentials.h", 
      "src/core/lib/security/credentials/google_default/google_default_credentials.h", 
      "src/core/lib/security/credentials/iam/iam_credentials.h", 
      "src/core/lib/security/credentials/jwt/json_token.h", 
      "src/core/lib/security/credentials/jwt/jwt_credentials.h", 
      "src/core/lib/security/credentials/jwt/jwt_verifier.h", 
      "src/core/lib/security/credentials/oauth2/oauth2_credentials.h", 
      "src/core/lib/security/credentials/plugin/plugin_credentials.h", 
      "src/core/lib/security/credentials/ssl/ssl_credentials.h", 
      "src/core/lib/security/transport/auth_filters.h", 
      "src/core/lib/security/transport/handshake.h", 
      "src/core/lib/security/transport/secure_endpoint.h", 
      "src/core/lib/security/transport/security_connector.h", 
      "src/core/lib/security/transport/tsi_error.h", 
      "src/core/lib/security/util/b64.h", 
      "src/core/lib/security/util/json_util.h"
    ], 
    "is_filegroup": true, 
    "language": "c", 
    "name": "grpc_secure", 
    "src": [
      "include/grpc/grpc_security.h", 
      "src/core/lib/http/httpcli_security_connector.c", 
      "src/core/lib/security/context/security_context.c", 
      "src/core/lib/security/context/security_context.h", 
      "src/core/lib/security/credentials/composite/composite_credentials.c", 
      "src/core/lib/security/credentials/composite/composite_credentials.h", 
      "src/core/lib/security/credentials/credentials.c", 
      "src/core/lib/security/credentials/credentials.h", 
      "src/core/lib/security/credentials/credentials_metadata.c", 
      "src/core/lib/security/credentials/fake/fake_credentials.c", 
      "src/core/lib/security/credentials/fake/fake_credentials.h", 
      "src/core/lib/security/credentials/google_default/credentials_generic.c", 
      "src/core/lib/security/credentials/google_default/google_default_credentials.c", 
      "src/core/lib/security/credentials/google_default/google_default_credentials.h", 
      "src/core/lib/security/credentials/iam/iam_credentials.c", 
      "src/core/lib/security/credentials/iam/iam_credentials.h", 
      "src/core/lib/security/credentials/jwt/json_token.c", 
      "src/core/lib/security/credentials/jwt/json_token.h", 
      "src/core/lib/security/credentials/jwt/jwt_credentials.c", 
      "src/core/lib/security/credentials/jwt/jwt_credentials.h", 
      "src/core/lib/security/credentials/jwt/jwt_verifier.c", 
      "src/core/lib/security/credentials/jwt/jwt_verifier.h", 
      "src/core/lib/security/credentials/oauth2/oauth2_credentials.c", 
      "src/core/lib/security/credentials/oauth2/oauth2_credentials.h", 
      "src/core/lib/security/credentials/plugin/plugin_credentials.c", 
      "src/core/lib/security/credentials/plugin/plugin_credentials.h", 
      "src/core/lib/security/credentials/ssl/ssl_credentials.c", 
      "src/core/lib/security/credentials/ssl/ssl_credentials.h", 
      "src/core/lib/security/transport/auth_filters.h", 
      "src/core/lib/security/transport/client_auth_filter.c", 
      "src/core/lib/security/transport/handshake.c", 
      "src/core/lib/security/transport/handshake.h", 
      "src/core/lib/security/transport/secure_endpoint.c", 
      "src/core/lib/security/transport/secure_endpoint.h", 
      "src/core/lib/security/transport/security_connector.c", 
      "src/core/lib/security/transport/security_connector.h", 
      "src/core/lib/security/transport/server_auth_filter.c", 
      "src/core/lib/security/transport/tsi_error.c", 
      "src/core/lib/security/transport/tsi_error.h", 
      "src/core/lib/security/util/b64.c", 
      "src/core/lib/security/util/b64.h", 
      "src/core/lib/security/util/json_util.c", 
      "src/core/lib/security/util/json_util.h", 
      "src/core/lib/surface/init_secure.c"
    ], 
    "third_party": false, 
    "type": "filegroup"
  }, 
  {
    "deps": [
      "gpr_test_util", 
      "grpc"
    ], 
    "headers": [
      "test/core/end2end/cq_verifier.h", 
      "test/core/end2end/fake_resolver.h", 
      "test/core/end2end/fixtures/http_proxy.h", 
      "test/core/end2end/fixtures/proxy.h", 
      "test/core/iomgr/endpoint_tests.h", 
      "test/core/util/grpc_profiler.h", 
      "test/core/util/memory_counters.h", 
      "test/core/util/mock_endpoint.h", 
      "test/core/util/parse_hexstring.h", 
      "test/core/util/passthru_endpoint.h", 
      "test/core/util/port.h", 
      "test/core/util/port_server_client.h", 
      "test/core/util/slice_splitter.h"
    ], 
    "is_filegroup": true, 
    "language": "c", 
    "name": "grpc_test_util_base", 
    "src": [
      "test/core/end2end/cq_verifier.c", 
      "test/core/end2end/cq_verifier.h", 
      "test/core/end2end/fake_resolver.c", 
      "test/core/end2end/fake_resolver.h", 
      "test/core/end2end/fixtures/http_proxy.c", 
      "test/core/end2end/fixtures/http_proxy.h", 
      "test/core/end2end/fixtures/proxy.c", 
      "test/core/end2end/fixtures/proxy.h", 
      "test/core/iomgr/endpoint_tests.c", 
      "test/core/iomgr/endpoint_tests.h", 
      "test/core/util/grpc_profiler.c", 
      "test/core/util/grpc_profiler.h", 
      "test/core/util/memory_counters.c", 
      "test/core/util/memory_counters.h", 
      "test/core/util/mock_endpoint.c", 
      "test/core/util/mock_endpoint.h", 
      "test/core/util/parse_hexstring.c", 
      "test/core/util/parse_hexstring.h", 
      "test/core/util/passthru_endpoint.c", 
      "test/core/util/passthru_endpoint.h", 
      "test/core/util/port.h", 
      "test/core/util/port_posix.c", 
      "test/core/util/port_server_client.c", 
      "test/core/util/port_server_client.h", 
      "test/core/util/port_uv.c", 
      "test/core/util/port_windows.c", 
      "test/core/util/slice_splitter.c", 
      "test/core/util/slice_splitter.h"
    ], 
    "third_party": false, 
    "type": "filegroup"
  }, 
  {
    "deps": [
      "gpr", 
      "grpc_base", 
      "grpc_transport_chttp2_alpn"
    ], 
    "headers": [
      "src/core/ext/transport/chttp2/transport/bin_decoder.h", 
      "src/core/ext/transport/chttp2/transport/bin_encoder.h", 
      "src/core/ext/transport/chttp2/transport/chttp2_transport.h", 
      "src/core/ext/transport/chttp2/transport/frame.h", 
      "src/core/ext/transport/chttp2/transport/frame_data.h", 
      "src/core/ext/transport/chttp2/transport/frame_goaway.h", 
      "src/core/ext/transport/chttp2/transport/frame_ping.h", 
      "src/core/ext/transport/chttp2/transport/frame_rst_stream.h", 
      "src/core/ext/transport/chttp2/transport/frame_settings.h", 
      "src/core/ext/transport/chttp2/transport/frame_window_update.h", 
      "src/core/ext/transport/chttp2/transport/hpack_encoder.h", 
      "src/core/ext/transport/chttp2/transport/hpack_parser.h", 
      "src/core/ext/transport/chttp2/transport/hpack_table.h", 
      "src/core/ext/transport/chttp2/transport/http2_errors.h", 
      "src/core/ext/transport/chttp2/transport/huffsyms.h", 
      "src/core/ext/transport/chttp2/transport/incoming_metadata.h", 
      "src/core/ext/transport/chttp2/transport/internal.h", 
      "src/core/ext/transport/chttp2/transport/status_conversion.h", 
      "src/core/ext/transport/chttp2/transport/stream_map.h", 
      "src/core/ext/transport/chttp2/transport/varint.h"
    ], 
    "is_filegroup": true, 
    "language": "c", 
    "name": "grpc_transport_chttp2", 
    "src": [
      "src/core/ext/transport/chttp2/transport/bin_decoder.c", 
      "src/core/ext/transport/chttp2/transport/bin_decoder.h", 
      "src/core/ext/transport/chttp2/transport/bin_encoder.c", 
      "src/core/ext/transport/chttp2/transport/bin_encoder.h", 
      "src/core/ext/transport/chttp2/transport/chttp2_plugin.c", 
      "src/core/ext/transport/chttp2/transport/chttp2_transport.c", 
      "src/core/ext/transport/chttp2/transport/chttp2_transport.h", 
      "src/core/ext/transport/chttp2/transport/frame.h", 
      "src/core/ext/transport/chttp2/transport/frame_data.c", 
      "src/core/ext/transport/chttp2/transport/frame_data.h", 
      "src/core/ext/transport/chttp2/transport/frame_goaway.c", 
      "src/core/ext/transport/chttp2/transport/frame_goaway.h", 
      "src/core/ext/transport/chttp2/transport/frame_ping.c", 
      "src/core/ext/transport/chttp2/transport/frame_ping.h", 
      "src/core/ext/transport/chttp2/transport/frame_rst_stream.c", 
      "src/core/ext/transport/chttp2/transport/frame_rst_stream.h", 
      "src/core/ext/transport/chttp2/transport/frame_settings.c", 
      "src/core/ext/transport/chttp2/transport/frame_settings.h", 
      "src/core/ext/transport/chttp2/transport/frame_window_update.c", 
      "src/core/ext/transport/chttp2/transport/frame_window_update.h", 
      "src/core/ext/transport/chttp2/transport/hpack_encoder.c", 
      "src/core/ext/transport/chttp2/transport/hpack_encoder.h", 
      "src/core/ext/transport/chttp2/transport/hpack_parser.c", 
      "src/core/ext/transport/chttp2/transport/hpack_parser.h", 
      "src/core/ext/transport/chttp2/transport/hpack_table.c", 
      "src/core/ext/transport/chttp2/transport/hpack_table.h", 
      "src/core/ext/transport/chttp2/transport/http2_errors.h", 
      "src/core/ext/transport/chttp2/transport/huffsyms.c", 
      "src/core/ext/transport/chttp2/transport/huffsyms.h", 
      "src/core/ext/transport/chttp2/transport/incoming_metadata.c", 
      "src/core/ext/transport/chttp2/transport/incoming_metadata.h", 
      "src/core/ext/transport/chttp2/transport/internal.h", 
      "src/core/ext/transport/chttp2/transport/parsing.c", 
      "src/core/ext/transport/chttp2/transport/status_conversion.c", 
      "src/core/ext/transport/chttp2/transport/status_conversion.h", 
      "src/core/ext/transport/chttp2/transport/stream_lists.c", 
      "src/core/ext/transport/chttp2/transport/stream_map.c", 
      "src/core/ext/transport/chttp2/transport/stream_map.h", 
      "src/core/ext/transport/chttp2/transport/varint.c", 
      "src/core/ext/transport/chttp2/transport/varint.h", 
      "src/core/ext/transport/chttp2/transport/writing.c"
    ], 
    "third_party": false, 
    "type": "filegroup"
  }, 
  {
    "deps": [
      "gpr"
    ], 
    "headers": [
      "src/core/ext/transport/chttp2/alpn/alpn.h"
    ], 
    "is_filegroup": true, 
    "language": "c", 
    "name": "grpc_transport_chttp2_alpn", 
    "src": [
      "src/core/ext/transport/chttp2/alpn/alpn.c", 
      "src/core/ext/transport/chttp2/alpn/alpn.h"
    ], 
    "third_party": false, 
    "type": "filegroup"
  }, 
  {
    "deps": [
      "gpr", 
      "grpc_base", 
      "grpc_client_channel", 
      "grpc_transport_chttp2"
    ], 
    "headers": [], 
    "is_filegroup": true, 
    "language": "c", 
    "name": "grpc_transport_chttp2_client_insecure", 
    "src": [
      "src/core/ext/transport/chttp2/client/insecure/channel_create.c", 
      "src/core/ext/transport/chttp2/client/insecure/channel_create_posix.c"
    ], 
    "third_party": false, 
    "type": "filegroup"
  }, 
  {
    "deps": [
      "gpr", 
      "grpc_base", 
      "grpc_client_channel", 
      "grpc_secure", 
      "grpc_transport_chttp2"
    ], 
    "headers": [], 
    "is_filegroup": true, 
    "language": "c", 
    "name": "grpc_transport_chttp2_client_secure", 
    "src": [
      "src/core/ext/transport/chttp2/client/secure/secure_channel_create.c"
    ], 
    "third_party": false, 
    "type": "filegroup"
  }, 
  {
    "deps": [
      "gpr", 
      "grpc_base", 
      "grpc_transport_chttp2"
    ], 
    "headers": [], 
    "is_filegroup": true, 
    "language": "c", 
    "name": "grpc_transport_chttp2_server_insecure", 
    "src": [
      "src/core/ext/transport/chttp2/server/insecure/server_chttp2.c", 
      "src/core/ext/transport/chttp2/server/insecure/server_chttp2_posix.c"
    ], 
    "third_party": false, 
    "type": "filegroup"
  }, 
  {
    "deps": [
      "gpr", 
      "grpc_base", 
      "grpc_secure", 
      "grpc_transport_chttp2"
    ], 
    "headers": [], 
    "is_filegroup": true, 
    "language": "c", 
    "name": "grpc_transport_chttp2_server_secure", 
    "src": [
      "src/core/ext/transport/chttp2/server/secure/server_secure_chttp2.c"
    ], 
    "third_party": false, 
    "type": "filegroup"
  }, 
  {
    "deps": [
      "grpc_base", 
      "grpc_transport_chttp2"
    ], 
    "headers": [
      "include/grpc/grpc_cronet.h", 
      "include/grpc/grpc_security.h", 
      "include/grpc/grpc_security_constants.h", 
      "third_party/objective_c/Cronet/cronet_c_for_grpc.h"
    ], 
    "is_filegroup": true, 
    "language": "c", 
    "name": "grpc_transport_cronet_client_secure", 
    "src": [
      "include/grpc/grpc_cronet.h", 
      "include/grpc/grpc_security.h", 
      "include/grpc/grpc_security_constants.h", 
      "src/core/ext/transport/cronet/client/secure/cronet_channel_create.c", 
      "src/core/ext/transport/cronet/transport/cronet_api_dummy.c", 
      "src/core/ext/transport/cronet/transport/cronet_transport.c"
    ], 
    "third_party": false, 
    "type": "filegroup"
  }, 
  {
    "deps": [], 
    "headers": [
      "third_party/nanopb/pb.h", 
      "third_party/nanopb/pb_common.h", 
      "third_party/nanopb/pb_decode.h", 
      "third_party/nanopb/pb_encode.h"
    ], 
    "is_filegroup": true, 
    "language": "c", 
    "name": "nanopb", 
    "src": [], 
    "third_party": false, 
    "type": "filegroup"
  }, 
  {
    "deps": [
      "gpr"
    ], 
    "headers": [
      "src/core/lib/tsi/fake_transport_security.h", 
      "src/core/lib/tsi/ssl_transport_security.h", 
      "src/core/lib/tsi/ssl_types.h", 
      "src/core/lib/tsi/transport_security.h", 
      "src/core/lib/tsi/transport_security_interface.h"
    ], 
    "is_filegroup": true, 
    "language": "c", 
    "name": "tsi", 
    "src": [
      "src/core/lib/tsi/fake_transport_security.c", 
      "src/core/lib/tsi/fake_transport_security.h", 
      "src/core/lib/tsi/ssl_transport_security.c", 
      "src/core/lib/tsi/ssl_transport_security.h", 
      "src/core/lib/tsi/ssl_types.h", 
      "src/core/lib/tsi/transport_security.c", 
      "src/core/lib/tsi/transport_security.h", 
      "src/core/lib/tsi/transport_security_interface.h"
    ], 
    "third_party": false, 
    "type": "filegroup"
  }, 
  {
    "deps": [
      "grpc++_codegen_base"
    ], 
    "headers": [
      "include/grpc++/alarm.h", 
      "include/grpc++/channel.h", 
      "include/grpc++/client_context.h", 
      "include/grpc++/completion_queue.h", 
      "include/grpc++/create_channel.h", 
      "include/grpc++/create_channel_posix.h", 
      "include/grpc++/generic/async_generic_service.h", 
      "include/grpc++/generic/generic_stub.h", 
      "include/grpc++/grpc++.h", 
      "include/grpc++/impl/call.h", 
      "include/grpc++/impl/client_unary_call.h", 
      "include/grpc++/impl/codegen/core_codegen.h", 
      "include/grpc++/impl/grpc_library.h", 
      "include/grpc++/impl/method_handler_impl.h", 
      "include/grpc++/impl/rpc_method.h", 
      "include/grpc++/impl/rpc_service_method.h", 
      "include/grpc++/impl/serialization_traits.h", 
      "include/grpc++/impl/server_builder_option.h", 
      "include/grpc++/impl/server_builder_plugin.h", 
      "include/grpc++/impl/server_initializer.h", 
      "include/grpc++/impl/service_type.h", 
      "include/grpc++/resource_quota.h", 
      "include/grpc++/security/auth_context.h", 
      "include/grpc++/security/auth_metadata_processor.h", 
      "include/grpc++/security/credentials.h", 
      "include/grpc++/security/server_credentials.h", 
      "include/grpc++/server.h", 
      "include/grpc++/server_builder.h", 
      "include/grpc++/server_context.h", 
      "include/grpc++/server_posix.h", 
      "include/grpc++/support/async_stream.h", 
      "include/grpc++/support/async_unary_call.h", 
      "include/grpc++/support/byte_buffer.h", 
      "include/grpc++/support/channel_arguments.h", 
      "include/grpc++/support/config.h", 
      "include/grpc++/support/slice.h", 
      "include/grpc++/support/status.h", 
      "include/grpc++/support/status_code_enum.h", 
      "include/grpc++/support/string_ref.h", 
      "include/grpc++/support/stub_options.h", 
      "include/grpc++/support/sync_stream.h", 
      "include/grpc++/support/time.h", 
      "src/cpp/client/create_channel_internal.h", 
      "src/cpp/common/channel_filter.h", 
      "src/cpp/server/dynamic_thread_pool.h", 
      "src/cpp/server/thread_pool_interface.h", 
      "src/cpp/thread_manager/thread_manager.h"
    ], 
    "is_filegroup": true, 
    "language": "c++", 
    "name": "grpc++_base", 
    "src": [
      "include/grpc++/alarm.h", 
      "include/grpc++/channel.h", 
      "include/grpc++/client_context.h", 
      "include/grpc++/completion_queue.h", 
      "include/grpc++/create_channel.h", 
      "include/grpc++/create_channel_posix.h", 
      "include/grpc++/generic/async_generic_service.h", 
      "include/grpc++/generic/generic_stub.h", 
      "include/grpc++/grpc++.h", 
      "include/grpc++/impl/call.h", 
      "include/grpc++/impl/client_unary_call.h", 
      "include/grpc++/impl/codegen/core_codegen.h", 
      "include/grpc++/impl/grpc_library.h", 
      "include/grpc++/impl/method_handler_impl.h", 
      "include/grpc++/impl/rpc_method.h", 
      "include/grpc++/impl/rpc_service_method.h", 
      "include/grpc++/impl/serialization_traits.h", 
      "include/grpc++/impl/server_builder_option.h", 
      "include/grpc++/impl/server_builder_plugin.h", 
      "include/grpc++/impl/server_initializer.h", 
      "include/grpc++/impl/service_type.h", 
      "include/grpc++/resource_quota.h", 
      "include/grpc++/security/auth_context.h", 
      "include/grpc++/security/auth_metadata_processor.h", 
      "include/grpc++/security/credentials.h", 
      "include/grpc++/security/server_credentials.h", 
      "include/grpc++/server.h", 
      "include/grpc++/server_builder.h", 
      "include/grpc++/server_context.h", 
      "include/grpc++/server_posix.h", 
      "include/grpc++/support/async_stream.h", 
      "include/grpc++/support/async_unary_call.h", 
      "include/grpc++/support/byte_buffer.h", 
      "include/grpc++/support/channel_arguments.h", 
      "include/grpc++/support/config.h", 
      "include/grpc++/support/slice.h", 
      "include/grpc++/support/status.h", 
      "include/grpc++/support/status_code_enum.h", 
      "include/grpc++/support/string_ref.h", 
      "include/grpc++/support/stub_options.h", 
      "include/grpc++/support/sync_stream.h", 
      "include/grpc++/support/time.h", 
      "src/cpp/client/channel_cc.cc", 
      "src/cpp/client/client_context.cc", 
      "src/cpp/client/create_channel.cc", 
      "src/cpp/client/create_channel_internal.cc", 
      "src/cpp/client/create_channel_internal.h", 
      "src/cpp/client/create_channel_posix.cc", 
      "src/cpp/client/credentials_cc.cc", 
      "src/cpp/client/generic_stub.cc", 
      "src/cpp/common/channel_arguments.cc", 
      "src/cpp/common/channel_filter.cc", 
      "src/cpp/common/channel_filter.h", 
      "src/cpp/common/completion_queue_cc.cc", 
      "src/cpp/common/core_codegen.cc", 
      "src/cpp/common/resource_quota_cc.cc", 
      "src/cpp/common/rpc_method.cc", 
      "src/cpp/common/version_cc.cc", 
      "src/cpp/server/async_generic_service.cc", 
      "src/cpp/server/create_default_thread_pool.cc", 
      "src/cpp/server/dynamic_thread_pool.cc", 
      "src/cpp/server/dynamic_thread_pool.h", 
      "src/cpp/server/server_builder.cc", 
      "src/cpp/server/server_cc.cc", 
      "src/cpp/server/server_context.cc", 
      "src/cpp/server/server_credentials.cc", 
      "src/cpp/server/server_posix.cc", 
      "src/cpp/server/thread_pool_interface.h", 
      "src/cpp/thread_manager/thread_manager.cc", 
      "src/cpp/thread_manager/thread_manager.h", 
      "src/cpp/util/byte_buffer_cc.cc", 
      "src/cpp/util/slice_cc.cc", 
      "src/cpp/util/status.cc", 
      "src/cpp/util/string_ref.cc", 
      "src/cpp/util/time_cc.cc"
    ], 
    "third_party": false, 
    "type": "filegroup"
  }, 
  {
    "deps": [
      "grpc_codegen"
    ], 
    "headers": [
      "include/grpc++/impl/codegen/async_stream.h", 
      "include/grpc++/impl/codegen/async_unary_call.h", 
      "include/grpc++/impl/codegen/call.h", 
      "include/grpc++/impl/codegen/call_hook.h", 
      "include/grpc++/impl/codegen/channel_interface.h", 
      "include/grpc++/impl/codegen/client_context.h", 
      "include/grpc++/impl/codegen/client_unary_call.h", 
      "include/grpc++/impl/codegen/completion_queue.h", 
      "include/grpc++/impl/codegen/completion_queue_tag.h", 
      "include/grpc++/impl/codegen/config.h", 
      "include/grpc++/impl/codegen/core_codegen_interface.h", 
      "include/grpc++/impl/codegen/create_auth_context.h", 
      "include/grpc++/impl/codegen/grpc_library.h", 
      "include/grpc++/impl/codegen/method_handler_impl.h", 
      "include/grpc++/impl/codegen/rpc_method.h", 
      "include/grpc++/impl/codegen/rpc_service_method.h", 
      "include/grpc++/impl/codegen/security/auth_context.h", 
      "include/grpc++/impl/codegen/serialization_traits.h", 
      "include/grpc++/impl/codegen/server_context.h", 
      "include/grpc++/impl/codegen/server_interface.h", 
      "include/grpc++/impl/codegen/service_type.h", 
      "include/grpc++/impl/codegen/status.h", 
      "include/grpc++/impl/codegen/status_code_enum.h", 
      "include/grpc++/impl/codegen/status_helper.h", 
      "include/grpc++/impl/codegen/string_ref.h", 
      "include/grpc++/impl/codegen/stub_options.h", 
      "include/grpc++/impl/codegen/sync_stream.h", 
      "include/grpc++/impl/codegen/time.h"
    ], 
    "is_filegroup": true, 
    "language": "c++", 
    "name": "grpc++_codegen_base", 
    "src": [
      "include/grpc++/impl/codegen/async_stream.h", 
      "include/grpc++/impl/codegen/async_unary_call.h", 
      "include/grpc++/impl/codegen/call.h", 
      "include/grpc++/impl/codegen/call_hook.h", 
      "include/grpc++/impl/codegen/channel_interface.h", 
      "include/grpc++/impl/codegen/client_context.h", 
      "include/grpc++/impl/codegen/client_unary_call.h", 
      "include/grpc++/impl/codegen/completion_queue.h", 
      "include/grpc++/impl/codegen/completion_queue_tag.h", 
      "include/grpc++/impl/codegen/config.h", 
      "include/grpc++/impl/codegen/core_codegen_interface.h", 
      "include/grpc++/impl/codegen/create_auth_context.h", 
      "include/grpc++/impl/codegen/grpc_library.h", 
      "include/grpc++/impl/codegen/method_handler_impl.h", 
      "include/grpc++/impl/codegen/rpc_method.h", 
      "include/grpc++/impl/codegen/rpc_service_method.h", 
      "include/grpc++/impl/codegen/security/auth_context.h", 
      "include/grpc++/impl/codegen/serialization_traits.h", 
      "include/grpc++/impl/codegen/server_context.h", 
      "include/grpc++/impl/codegen/server_interface.h", 
      "include/grpc++/impl/codegen/service_type.h", 
      "include/grpc++/impl/codegen/status.h", 
      "include/grpc++/impl/codegen/status_code_enum.h", 
      "include/grpc++/impl/codegen/status_helper.h", 
      "include/grpc++/impl/codegen/string_ref.h", 
      "include/grpc++/impl/codegen/stub_options.h", 
      "include/grpc++/impl/codegen/sync_stream.h", 
      "include/grpc++/impl/codegen/time.h"
    ], 
    "third_party": false, 
    "type": "filegroup"
  }, 
  {
    "deps": [
      "grpc++_codegen_base"
    ], 
    "headers": [], 
    "is_filegroup": true, 
    "language": "c++", 
    "name": "grpc++_codegen_base_src", 
    "src": [
      "src/cpp/codegen/codegen_init.cc"
    ], 
    "third_party": false, 
    "type": "filegroup"
  }, 
  {
    "deps": [
      "grpc++_codegen_base", 
      "grpc++_config_proto"
    ], 
    "headers": [
      "include/grpc++/impl/codegen/proto_utils.h"
    ], 
    "is_filegroup": true, 
    "language": "c++", 
    "name": "grpc++_codegen_proto", 
    "src": [
      "include/grpc++/impl/codegen/proto_utils.h"
    ], 
    "third_party": false, 
    "type": "filegroup"
  }, 
  {
    "deps": [], 
    "headers": [
      "include/grpc++/impl/codegen/config_protobuf.h"
    ], 
    "is_filegroup": true, 
    "language": "c++", 
    "name": "grpc++_config_proto", 
    "src": [
      "include/grpc++/impl/codegen/config_protobuf.h"
    ], 
    "third_party": false, 
    "type": "filegroup"
  }, 
  {
    "deps": [], 
    "headers": [
      "src/proto/grpc/reflection/v1alpha/reflection.grpc.pb.h", 
      "src/proto/grpc/reflection/v1alpha/reflection.pb.h"
    ], 
    "is_filegroup": true, 
    "language": "c++", 
    "name": "grpc++_reflection_proto", 
    "src": [], 
    "third_party": false, 
    "type": "filegroup"
  }, 
  {
    "deps": [
      "grpc++_codegen_base"
    ], 
    "headers": [
      "include/grpc++/impl/codegen/thrift_serializer.h", 
      "include/grpc++/impl/codegen/thrift_utils.h"
    ], 
    "is_filegroup": true, 
    "language": "c++", 
    "name": "thrift_util", 
    "src": [
      "include/grpc++/impl/codegen/thrift_serializer.h", 
      "include/grpc++/impl/codegen/thrift_utils.h"
    ], 
    "third_party": false, 
    "type": "filegroup"
  }
]<|MERGE_RESOLUTION|>--- conflicted
+++ resolved
@@ -6942,11 +6942,8 @@
       "src/core/lib/slice/percent_encoding.h", 
       "src/core/lib/slice/slice.c", 
       "src/core/lib/slice/slice_buffer.c", 
-<<<<<<< HEAD
       "src/core/lib/slice/slice_hash_table.c", 
       "src/core/lib/slice/slice_hash_table.h", 
-=======
->>>>>>> 369ddc52
       "src/core/lib/slice/slice_intern.c", 
       "src/core/lib/slice/slice_string_helpers.c", 
       "src/core/lib/slice/slice_string_helpers.h", 
