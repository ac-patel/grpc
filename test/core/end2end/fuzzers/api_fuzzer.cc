--- conflicted
+++ resolved
@@ -468,16 +468,10 @@
     *fc->ep = client;
 
     grpc_transport* transport =
-<<<<<<< HEAD
-        grpc_create_chttp2_transport(exec_ctx, NULL, server, false);
-    grpc_server_setup_transport(exec_ctx, g_server, transport, NULL, NULL);
-    grpc_chttp2_transport_start_reading(exec_ctx, transport, nullptr, nullptr);
-=======
-        grpc_create_chttp2_transport(exec_ctx, nullptr, server, 0);
+        grpc_create_chttp2_transport(exec_ctx, nullptr, server, false);
     grpc_server_setup_transport(exec_ctx, g_server, transport, nullptr,
                                 nullptr);
-    grpc_chttp2_transport_start_reading(exec_ctx, transport, nullptr);
->>>>>>> 366e23b6
+    grpc_chttp2_transport_start_reading(exec_ctx, transport, nullptr, nullptr);
 
     GRPC_CLOSURE_SCHED(exec_ctx, fc->closure, GRPC_ERROR_NONE);
   } else {
