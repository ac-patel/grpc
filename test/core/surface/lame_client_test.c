/*
 *
 * Copyright 2015, Google Inc.
 * All rights reserved.
 *
 * Redistribution and use in source and binary forms, with or without
 * modification, are permitted provided that the following conditions are
 * met:
 *
 *     * Redistributions of source code must retain the above copyright
 * notice, this list of conditions and the following disclaimer.
 *     * Redistributions in binary form must reproduce the above
 * copyright notice, this list of conditions and the following disclaimer
 * in the documentation and/or other materials provided with the
 * distribution.
 *     * Neither the name of Google Inc. nor the names of its
 * contributors may be used to endorse or promote products derived from
 * this software without specific prior written permission.
 *
 * THIS SOFTWARE IS PROVIDED BY THE COPYRIGHT HOLDERS AND CONTRIBUTORS
 * "AS IS" AND ANY EXPRESS OR IMPLIED WARRANTIES, INCLUDING, BUT NOT
 * LIMITED TO, THE IMPLIED WARRANTIES OF MERCHANTABILITY AND FITNESS FOR
 * A PARTICULAR PURPOSE ARE DISCLAIMED. IN NO EVENT SHALL THE COPYRIGHT
 * OWNER OR CONTRIBUTORS BE LIABLE FOR ANY DIRECT, INDIRECT, INCIDENTAL,
 * SPECIAL, EXEMPLARY, OR CONSEQUENTIAL DAMAGES (INCLUDING, BUT NOT
 * LIMITED TO, PROCUREMENT OF SUBSTITUTE GOODS OR SERVICES; LOSS OF USE,
 * DATA, OR PROFITS; OR BUSINESS INTERRUPTION) HOWEVER CAUSED AND ON ANY
 * THEORY OF LIABILITY, WHETHER IN CONTRACT, STRICT LIABILITY, OR TORT
 * (INCLUDING NEGLIGENCE OR OTHERWISE) ARISING IN ANY WAY OUT OF THE USE
 * OF THIS SOFTWARE, EVEN IF ADVISED OF THE POSSIBILITY OF SUCH DAMAGE.
 *
 */

#include <string.h>

#include <grpc/grpc.h>
#include <grpc/support/alloc.h>
#include <grpc/support/log.h>
#include "src/core/lib/channel/channel_stack.h"
#include "src/core/lib/iomgr/closure.h"
#include "src/core/lib/surface/channel.h"
#include "src/core/lib/transport/transport.h"
#include "test/core/end2end/cq_verifier.h"
#include "test/core/util/test_config.h"

grpc_closure transport_op_cb;

static void *tag(intptr_t x) { return (void *)x; }

void verify_connectivity(grpc_exec_ctx *exec_ctx, void *arg,
                         grpc_error *error) {
  grpc_transport_op *op = arg;
<<<<<<< HEAD
  GPR_ASSERT(GRPC_CHANNEL_FATAL_FAILURE == *op->connectivity_state);
  GPR_ASSERT(error == GRPC_ERROR_NONE);
=======
  GPR_ASSERT(GRPC_CHANNEL_SHUTDOWN == *op->connectivity_state);
  GPR_ASSERT(success);
>>>>>>> 37e26d92
}

void do_nothing(grpc_exec_ctx *exec_ctx, void *arg, grpc_error *error) {}

void test_transport_op(grpc_channel *channel) {
  grpc_transport_op op;
  grpc_channel_element *elem;
  grpc_connectivity_state state = GRPC_CHANNEL_IDLE;
  grpc_exec_ctx exec_ctx = GRPC_EXEC_CTX_INIT;

  memset(&op, 0, sizeof(op));
  grpc_closure_init(&transport_op_cb, verify_connectivity, &op);

  op.on_connectivity_state_change = &transport_op_cb;
  op.connectivity_state = &state;
  elem = grpc_channel_stack_element(grpc_channel_get_channel_stack(channel), 0);
  elem->filter->start_transport_op(&exec_ctx, elem, &op);
  grpc_exec_ctx_finish(&exec_ctx);

  memset(&op, 0, sizeof(op));
  grpc_closure_init(&transport_op_cb, do_nothing, NULL);
  op.on_consumed = &transport_op_cb;
  elem->filter->start_transport_op(&exec_ctx, elem, &op);
  grpc_exec_ctx_finish(&exec_ctx);
}

int main(int argc, char **argv) {
  grpc_channel *chan;
  grpc_call *call;
  grpc_completion_queue *cq;
  cq_verifier *cqv;
  grpc_op ops[6];
  grpc_op *op;
  grpc_metadata_array initial_metadata_recv;
  grpc_metadata_array trailing_metadata_recv;
  grpc_status_code status;
  grpc_call_error error;
  char *details = NULL;
  size_t details_capacity = 0;
  char *peer;

  grpc_test_init(argc, argv);
  grpc_init();

  grpc_metadata_array_init(&initial_metadata_recv);
  grpc_metadata_array_init(&trailing_metadata_recv);

  chan = grpc_lame_client_channel_create(
      "lampoon:national", GRPC_STATUS_UNKNOWN, "Rpc sent on a lame channel.");
  GPR_ASSERT(chan);

  test_transport_op(chan);

  GPR_ASSERT(GRPC_CHANNEL_SHUTDOWN ==
             grpc_channel_check_connectivity_state(chan, 0));

  cq = grpc_completion_queue_create(NULL);

  call = grpc_channel_create_call(chan, NULL, GRPC_PROPAGATE_DEFAULTS, cq,
                                  "/Foo", "anywhere",
                                  GRPC_TIMEOUT_SECONDS_TO_DEADLINE(100), NULL);
  GPR_ASSERT(call);
  cqv = cq_verifier_create(cq);

  op = ops;
  op->op = GRPC_OP_SEND_INITIAL_METADATA;
  op->data.send_initial_metadata.count = 0;
  op->flags = 0;
  op->reserved = NULL;
  op++;
  op->op = GRPC_OP_RECV_INITIAL_METADATA;
  op->data.recv_initial_metadata = &initial_metadata_recv;
  op->flags = 0;
  op->reserved = NULL;
  op++;
  error = grpc_call_start_batch(call, ops, (size_t)(op - ops), tag(1), NULL);
  GPR_ASSERT(GRPC_CALL_OK == error);

  /* the call should immediately fail */
  cq_expect_completion(cqv, tag(1), 0);
  cq_verify(cqv);

  op = ops;
  op->op = GRPC_OP_RECV_STATUS_ON_CLIENT;
  op->data.recv_status_on_client.trailing_metadata = &trailing_metadata_recv;
  op->data.recv_status_on_client.status = &status;
  op->data.recv_status_on_client.status_details = &details;
  op->data.recv_status_on_client.status_details_capacity = &details_capacity;
  op->flags = 0;
  op->reserved = NULL;
  op++;
  error = grpc_call_start_batch(call, ops, (size_t)(op - ops), tag(2), NULL);
  GPR_ASSERT(GRPC_CALL_OK == error);

  /* the call should immediately fail */
  cq_expect_completion(cqv, tag(2), 1);
  cq_verify(cqv);

  peer = grpc_call_get_peer(call);
  GPR_ASSERT(strcmp(peer, "lampoon:national") == 0);
  gpr_free(peer);

  grpc_call_destroy(call);
  grpc_channel_destroy(chan);
  cq_verifier_destroy(cqv);
  grpc_completion_queue_destroy(cq);

  grpc_metadata_array_destroy(&initial_metadata_recv);
  grpc_metadata_array_destroy(&trailing_metadata_recv);
  gpr_free(details);

  grpc_shutdown();

  return 0;
}<|MERGE_RESOLUTION|>--- conflicted
+++ resolved
@@ -50,13 +50,8 @@
 void verify_connectivity(grpc_exec_ctx *exec_ctx, void *arg,
                          grpc_error *error) {
   grpc_transport_op *op = arg;
-<<<<<<< HEAD
-  GPR_ASSERT(GRPC_CHANNEL_FATAL_FAILURE == *op->connectivity_state);
+  GPR_ASSERT(GRPC_CHANNEL_SHUTDOWN == *op->connectivity_state);
   GPR_ASSERT(error == GRPC_ERROR_NONE);
-=======
-  GPR_ASSERT(GRPC_CHANNEL_SHUTDOWN == *op->connectivity_state);
-  GPR_ASSERT(success);
->>>>>>> 37e26d92
 }
 
 void do_nothing(grpc_exec_ctx *exec_ctx, void *arg, grpc_error *error) {}
