--- conflicted
+++ resolved
@@ -312,19 +312,5 @@
         "//:grpc",
         "//test/core/util:grpc_test_util",
     ],
-<<<<<<< HEAD
-=======
-    tags = ["no_windows"],
-)
-
-grpc_cc_test(
-    name = "wakeup_fd_cv_test",
-    srcs = ["wakeup_fd_cv_test.cc"],
-    language = "C++",
-    deps = [
-        "//:gpr",
-        "//:grpc",
-        "//test/core/util:grpc_test_util",
-    ],
->>>>>>> 5eb1e8d8
+    tags = ["no_windows"],
 )