/*
 *
 * Copyright 2019 gRPC authors.
 *
 * Licensed under the Apache License, Version 2.0 (the "License");
 * you may not use this file except in compliance with the License.
 * You may obtain a copy of the License at
 *
 *     http://www.apache.org/licenses/LICENSE-2.0
 *
 * Unless required by applicable law or agreed to in writing, software
 * distributed under the License is distributed on an "AS IS" BASIS,
 * WITHOUT WARRANTIES OR CONDITIONS OF ANY KIND, either express or implied.
 * See the License for the specific language governing permissions and
 * limitations under the License.
 *
 */

#ifndef GRPCPP_SERVER_BUILDER_H
#define GRPCPP_SERVER_BUILDER_H

#include <grpcpp/server_builder_impl.h>

namespace grpc_impl {

<<<<<<< HEAD
struct grpc_resource_quota;

namespace grpc_impl {

class ServerCompletionQueue;
}

namespace grpc {

class AsyncGenericService;
class ResourceQuota;
class Server;
class ServerCredentials;
class Service;

namespace testing {
class ServerBuilderPluginTest;
}  // namespace testing

/// A builder class for the creation and startup of \a grpc::Server instances.
class ServerBuilder {
 public:
  ServerBuilder();
  virtual ~ServerBuilder();

  //////////////////////////////////////////////////////////////////////////////
  // Primary API's

  /// Return a running server which is ready for processing calls.
  /// Before calling, one typically needs to ensure that:
  ///  1. a service is registered - so that the server knows what to serve
  ///     (via RegisterService, or RegisterAsyncGenericService)
  ///  2. a listening port has been added - so the server knows where to receive
  ///     traffic (via AddListeningPort)
  ///  3. [for async api only] completion queues have been added via
  ///     AddCompletionQueue
  virtual std::unique_ptr<Server> BuildAndStart();

  /// Register a service. This call does not take ownership of the service.
  /// The service must exist for the lifetime of the \a Server instance returned
  /// by \a BuildAndStart().
  /// Matches requests with any :authority
  ServerBuilder& RegisterService(Service* service);

  /// Enlists an endpoint \a addr (port with an optional IP address) to
  /// bind the \a grpc::Server object to be created to.
  ///
  /// It can be invoked multiple times.
  ///
  /// \param addr_uri The address to try to bind to the server in URI form. If
  /// the scheme name is omitted, "dns:///" is assumed. To bind to any address,
  /// please use IPv6 any, i.e., [::]:<port>, which also accepts IPv4
  /// connections.  Valid values include dns:///localhost:1234, /
  /// 192.168.1.1:31416, dns:///[::1]:27182, etc.).
  /// \param creds The credentials associated with the server.
  /// \param selected_port[out] If not `nullptr`, gets populated with the port
  /// number bound to the \a grpc::Server for the corresponding endpoint after
  /// it is successfully bound by BuildAndStart(), 0 otherwise. AddListeningPort
  /// does not modify this pointer.
  ServerBuilder& AddListeningPort(const grpc::string& addr_uri,
                                  std::shared_ptr<ServerCredentials> creds,
                                  int* selected_port = nullptr);

  /// Add a completion queue for handling asynchronous services.
  ///
  /// Best performance is typically obtained by using one thread per polling
  /// completion queue.
  ///
  /// Caller is required to shutdown the server prior to shutting down the
  /// returned completion queue. Caller is also required to drain the
  /// completion queue after shutting it down. A typical usage scenario:
  ///
  /// // While building the server:
  /// ServerBuilder builder;
  /// ...
  /// cq_ = builder.AddCompletionQueue();
  /// server_ = builder.BuildAndStart();
  ///
  /// // While shutting down the server;
  /// server_->Shutdown();
  /// cq_->Shutdown();  // Always *after* the associated server's Shutdown()!
  /// // Drain the cq_ that was created
  /// void* ignored_tag;
  /// bool ignored_ok;
  /// while (cq_->Next(&ignored_tag, &ignored_ok)) { }
  ///
  /// \param is_frequently_polled This is an optional parameter to inform gRPC
  /// library about whether this completion queue would be frequently polled
  /// (i.e. by calling \a Next() or \a AsyncNext()). The default value is
  /// 'true' and is the recommended setting. Setting this to 'false' (i.e.
  /// not polling the completion queue frequently) will have a significantly
  /// negative performance impact and hence should not be used in production
  /// use cases.
  std::unique_ptr<::grpc_impl::ServerCompletionQueue> AddCompletionQueue(
      bool is_frequently_polled = true);

  //////////////////////////////////////////////////////////////////////////////
  // Less commonly used RegisterService variants

  /// Register a service. This call does not take ownership of the service.
  /// The service must exist for the lifetime of the \a Server instance returned
  /// by \a BuildAndStart().
  /// Only matches requests with :authority \a host
  ServerBuilder& RegisterService(const grpc::string& host, Service* service);

  /// Register a generic service.
  /// Matches requests with any :authority
  /// This is mostly useful for writing generic gRPC Proxies where the exact
  /// serialization format is unknown
  ServerBuilder& RegisterAsyncGenericService(AsyncGenericService* service);

  //////////////////////////////////////////////////////////////////////////////
  // Fine control knobs

  /// Set max receive message size in bytes.
  /// The default is GRPC_DEFAULT_MAX_RECV_MESSAGE_LENGTH.
  ServerBuilder& SetMaxReceiveMessageSize(int max_receive_message_size) {
    max_receive_message_size_ = max_receive_message_size;
    return *this;
  }

  /// Set max send message size in bytes.
  /// The default is GRPC_DEFAULT_MAX_SEND_MESSAGE_LENGTH.
  ServerBuilder& SetMaxSendMessageSize(int max_send_message_size) {
    max_send_message_size_ = max_send_message_size;
    return *this;
  }

  /// \deprecated For backward compatibility.
  ServerBuilder& SetMaxMessageSize(int max_message_size) {
    return SetMaxReceiveMessageSize(max_message_size);
  }

  /// Set the support status for compression algorithms. All algorithms are
  /// enabled by default.
  ///
  /// Incoming calls compressed with an unsupported algorithm will fail with
  /// \a GRPC_STATUS_UNIMPLEMENTED.
  ServerBuilder& SetCompressionAlgorithmSupportStatus(
      grpc_compression_algorithm algorithm, bool enabled);

  /// The default compression level to use for all channel calls in the
  /// absence of a call-specific level.
  ServerBuilder& SetDefaultCompressionLevel(grpc_compression_level level);

  /// The default compression algorithm to use for all channel calls in the
  /// absence of a call-specific level. Note that it overrides any compression
  /// level set by \a SetDefaultCompressionLevel.
  ServerBuilder& SetDefaultCompressionAlgorithm(
      grpc_compression_algorithm algorithm);

  /// Set the attached buffer pool for this server
  ServerBuilder& SetResourceQuota(const ResourceQuota& resource_quota);

  ServerBuilder& SetOption(std::unique_ptr<ServerBuilderOption> option);

  /// Options for synchronous servers.
  enum SyncServerOption {
    NUM_CQS,         ///< Number of completion queues.
    MIN_POLLERS,     ///< Minimum number of polling threads.
    MAX_POLLERS,     ///< Maximum number of polling threads.
    CQ_TIMEOUT_MSEC  ///< Completion queue timeout in milliseconds.
  };

  /// Only useful if this is a Synchronous server.
  ServerBuilder& SetSyncServerOption(SyncServerOption option, int value);

  /// Add a channel argument (an escape hatch to tuning core library parameters
  /// directly)
  template <class T>
  ServerBuilder& AddChannelArgument(const grpc::string& arg, const T& value) {
    return SetOption(MakeChannelArgumentOption(arg, value));
  }

  /// For internal use only: Register a ServerBuilderPlugin factory function.
  static void InternalAddPluginFactory(
      std::unique_ptr<ServerBuilderPlugin> (*CreatePlugin)());

  /// Enable a server workaround. Do not use unless you know what the workaround
  /// does. For explanation and detailed descriptions of workarounds, see
  /// doc/workarounds.md.
  ServerBuilder& EnableWorkaround(grpc_workaround_list id);

  /// NOTE: class experimental_type is not part of the public API of this class.
  /// TODO(yashykt): Integrate into public API when this is no longer
  /// experimental.
  class experimental_type {
   public:
    explicit experimental_type(ServerBuilder* builder) : builder_(builder) {}

    void SetInterceptorCreators(
        std::vector<
            std::unique_ptr<experimental::ServerInterceptorFactoryInterface>>
            interceptor_creators) {
      builder_->interceptor_creators_ = std::move(interceptor_creators);
    }

   private:
    ServerBuilder* builder_;
  };

  /// NOTE: The function experimental() is not stable public API. It is a view
  /// to the experimental components of this class. It may be changed or removed
  /// at any time.
  experimental_type experimental() { return experimental_type(this); }

 protected:
  /// Experimental, to be deprecated
  struct Port {
    grpc::string addr;
    std::shared_ptr<ServerCredentials> creds;
    int* selected_port;
  };

  /// Experimental, to be deprecated
  typedef std::unique_ptr<grpc::string> HostString;
  struct NamedService {
    explicit NamedService(Service* s) : service(s) {}
    NamedService(const grpc::string& h, Service* s)
        : host(new grpc::string(h)), service(s) {}
    HostString host;
    Service* service;
  };

  /// Experimental, to be deprecated
  std::vector<Port> ports() { return ports_; }

  /// Experimental, to be deprecated
  std::vector<NamedService*> services() {
    std::vector<NamedService*> service_refs;
    for (auto& ptr : services_) {
      service_refs.push_back(ptr.get());
    }
    return service_refs;
  }

  /// Experimental, to be deprecated
  std::vector<ServerBuilderOption*> options() {
    std::vector<ServerBuilderOption*> option_refs;
    for (auto& ptr : options_) {
      option_refs.push_back(ptr.get());
    }
    return option_refs;
  }

 private:
  friend class ::grpc::testing::ServerBuilderPluginTest;

  struct SyncServerSettings {
    SyncServerSettings()
        : num_cqs(1), min_pollers(1), max_pollers(2), cq_timeout_msec(10000) {}

    /// Number of server completion queues to create to listen to incoming RPCs.
    int num_cqs;

    /// Minimum number of threads per completion queue that should be listening
    /// to incoming RPCs.
    int min_pollers;

    /// Maximum number of threads per completion queue that can be listening to
    /// incoming RPCs.
    int max_pollers;

    /// The timeout for server completion queue's AsyncNext call.
    int cq_timeout_msec;
  };

  int max_receive_message_size_;
  int max_send_message_size_;
  std::vector<std::unique_ptr<ServerBuilderOption>> options_;
  std::vector<std::unique_ptr<NamedService>> services_;
  std::vector<Port> ports_;

  SyncServerSettings sync_server_settings_;

  /// List of completion queues added via \a AddCompletionQueue method.
  std::vector<::grpc_impl::ServerCompletionQueue*> cqs_;
=======
class Server;
class ServerCredentials;
class ResourceQuota;
}  // namespace grpc_impl

namespace grpc {
>>>>>>> 10e39e31

typedef ::grpc_impl::ServerBuilder ServerBuilder;

}  // namespace grpc

#endif  // GRPCPP_SERVER_BUILDER_H<|MERGE_RESOLUTION|>--- conflicted
+++ resolved
@@ -21,294 +21,7 @@
 
 #include <grpcpp/server_builder_impl.h>
 
-namespace grpc_impl {
-
-<<<<<<< HEAD
-struct grpc_resource_quota;
-
-namespace grpc_impl {
-
-class ServerCompletionQueue;
-}
-
 namespace grpc {
-
-class AsyncGenericService;
-class ResourceQuota;
-class Server;
-class ServerCredentials;
-class Service;
-
-namespace testing {
-class ServerBuilderPluginTest;
-}  // namespace testing
-
-/// A builder class for the creation and startup of \a grpc::Server instances.
-class ServerBuilder {
- public:
-  ServerBuilder();
-  virtual ~ServerBuilder();
-
-  //////////////////////////////////////////////////////////////////////////////
-  // Primary API's
-
-  /// Return a running server which is ready for processing calls.
-  /// Before calling, one typically needs to ensure that:
-  ///  1. a service is registered - so that the server knows what to serve
-  ///     (via RegisterService, or RegisterAsyncGenericService)
-  ///  2. a listening port has been added - so the server knows where to receive
-  ///     traffic (via AddListeningPort)
-  ///  3. [for async api only] completion queues have been added via
-  ///     AddCompletionQueue
-  virtual std::unique_ptr<Server> BuildAndStart();
-
-  /// Register a service. This call does not take ownership of the service.
-  /// The service must exist for the lifetime of the \a Server instance returned
-  /// by \a BuildAndStart().
-  /// Matches requests with any :authority
-  ServerBuilder& RegisterService(Service* service);
-
-  /// Enlists an endpoint \a addr (port with an optional IP address) to
-  /// bind the \a grpc::Server object to be created to.
-  ///
-  /// It can be invoked multiple times.
-  ///
-  /// \param addr_uri The address to try to bind to the server in URI form. If
-  /// the scheme name is omitted, "dns:///" is assumed. To bind to any address,
-  /// please use IPv6 any, i.e., [::]:<port>, which also accepts IPv4
-  /// connections.  Valid values include dns:///localhost:1234, /
-  /// 192.168.1.1:31416, dns:///[::1]:27182, etc.).
-  /// \param creds The credentials associated with the server.
-  /// \param selected_port[out] If not `nullptr`, gets populated with the port
-  /// number bound to the \a grpc::Server for the corresponding endpoint after
-  /// it is successfully bound by BuildAndStart(), 0 otherwise. AddListeningPort
-  /// does not modify this pointer.
-  ServerBuilder& AddListeningPort(const grpc::string& addr_uri,
-                                  std::shared_ptr<ServerCredentials> creds,
-                                  int* selected_port = nullptr);
-
-  /// Add a completion queue for handling asynchronous services.
-  ///
-  /// Best performance is typically obtained by using one thread per polling
-  /// completion queue.
-  ///
-  /// Caller is required to shutdown the server prior to shutting down the
-  /// returned completion queue. Caller is also required to drain the
-  /// completion queue after shutting it down. A typical usage scenario:
-  ///
-  /// // While building the server:
-  /// ServerBuilder builder;
-  /// ...
-  /// cq_ = builder.AddCompletionQueue();
-  /// server_ = builder.BuildAndStart();
-  ///
-  /// // While shutting down the server;
-  /// server_->Shutdown();
-  /// cq_->Shutdown();  // Always *after* the associated server's Shutdown()!
-  /// // Drain the cq_ that was created
-  /// void* ignored_tag;
-  /// bool ignored_ok;
-  /// while (cq_->Next(&ignored_tag, &ignored_ok)) { }
-  ///
-  /// \param is_frequently_polled This is an optional parameter to inform gRPC
-  /// library about whether this completion queue would be frequently polled
-  /// (i.e. by calling \a Next() or \a AsyncNext()). The default value is
-  /// 'true' and is the recommended setting. Setting this to 'false' (i.e.
-  /// not polling the completion queue frequently) will have a significantly
-  /// negative performance impact and hence should not be used in production
-  /// use cases.
-  std::unique_ptr<::grpc_impl::ServerCompletionQueue> AddCompletionQueue(
-      bool is_frequently_polled = true);
-
-  //////////////////////////////////////////////////////////////////////////////
-  // Less commonly used RegisterService variants
-
-  /// Register a service. This call does not take ownership of the service.
-  /// The service must exist for the lifetime of the \a Server instance returned
-  /// by \a BuildAndStart().
-  /// Only matches requests with :authority \a host
-  ServerBuilder& RegisterService(const grpc::string& host, Service* service);
-
-  /// Register a generic service.
-  /// Matches requests with any :authority
-  /// This is mostly useful for writing generic gRPC Proxies where the exact
-  /// serialization format is unknown
-  ServerBuilder& RegisterAsyncGenericService(AsyncGenericService* service);
-
-  //////////////////////////////////////////////////////////////////////////////
-  // Fine control knobs
-
-  /// Set max receive message size in bytes.
-  /// The default is GRPC_DEFAULT_MAX_RECV_MESSAGE_LENGTH.
-  ServerBuilder& SetMaxReceiveMessageSize(int max_receive_message_size) {
-    max_receive_message_size_ = max_receive_message_size;
-    return *this;
-  }
-
-  /// Set max send message size in bytes.
-  /// The default is GRPC_DEFAULT_MAX_SEND_MESSAGE_LENGTH.
-  ServerBuilder& SetMaxSendMessageSize(int max_send_message_size) {
-    max_send_message_size_ = max_send_message_size;
-    return *this;
-  }
-
-  /// \deprecated For backward compatibility.
-  ServerBuilder& SetMaxMessageSize(int max_message_size) {
-    return SetMaxReceiveMessageSize(max_message_size);
-  }
-
-  /// Set the support status for compression algorithms. All algorithms are
-  /// enabled by default.
-  ///
-  /// Incoming calls compressed with an unsupported algorithm will fail with
-  /// \a GRPC_STATUS_UNIMPLEMENTED.
-  ServerBuilder& SetCompressionAlgorithmSupportStatus(
-      grpc_compression_algorithm algorithm, bool enabled);
-
-  /// The default compression level to use for all channel calls in the
-  /// absence of a call-specific level.
-  ServerBuilder& SetDefaultCompressionLevel(grpc_compression_level level);
-
-  /// The default compression algorithm to use for all channel calls in the
-  /// absence of a call-specific level. Note that it overrides any compression
-  /// level set by \a SetDefaultCompressionLevel.
-  ServerBuilder& SetDefaultCompressionAlgorithm(
-      grpc_compression_algorithm algorithm);
-
-  /// Set the attached buffer pool for this server
-  ServerBuilder& SetResourceQuota(const ResourceQuota& resource_quota);
-
-  ServerBuilder& SetOption(std::unique_ptr<ServerBuilderOption> option);
-
-  /// Options for synchronous servers.
-  enum SyncServerOption {
-    NUM_CQS,         ///< Number of completion queues.
-    MIN_POLLERS,     ///< Minimum number of polling threads.
-    MAX_POLLERS,     ///< Maximum number of polling threads.
-    CQ_TIMEOUT_MSEC  ///< Completion queue timeout in milliseconds.
-  };
-
-  /// Only useful if this is a Synchronous server.
-  ServerBuilder& SetSyncServerOption(SyncServerOption option, int value);
-
-  /// Add a channel argument (an escape hatch to tuning core library parameters
-  /// directly)
-  template <class T>
-  ServerBuilder& AddChannelArgument(const grpc::string& arg, const T& value) {
-    return SetOption(MakeChannelArgumentOption(arg, value));
-  }
-
-  /// For internal use only: Register a ServerBuilderPlugin factory function.
-  static void InternalAddPluginFactory(
-      std::unique_ptr<ServerBuilderPlugin> (*CreatePlugin)());
-
-  /// Enable a server workaround. Do not use unless you know what the workaround
-  /// does. For explanation and detailed descriptions of workarounds, see
-  /// doc/workarounds.md.
-  ServerBuilder& EnableWorkaround(grpc_workaround_list id);
-
-  /// NOTE: class experimental_type is not part of the public API of this class.
-  /// TODO(yashykt): Integrate into public API when this is no longer
-  /// experimental.
-  class experimental_type {
-   public:
-    explicit experimental_type(ServerBuilder* builder) : builder_(builder) {}
-
-    void SetInterceptorCreators(
-        std::vector<
-            std::unique_ptr<experimental::ServerInterceptorFactoryInterface>>
-            interceptor_creators) {
-      builder_->interceptor_creators_ = std::move(interceptor_creators);
-    }
-
-   private:
-    ServerBuilder* builder_;
-  };
-
-  /// NOTE: The function experimental() is not stable public API. It is a view
-  /// to the experimental components of this class. It may be changed or removed
-  /// at any time.
-  experimental_type experimental() { return experimental_type(this); }
-
- protected:
-  /// Experimental, to be deprecated
-  struct Port {
-    grpc::string addr;
-    std::shared_ptr<ServerCredentials> creds;
-    int* selected_port;
-  };
-
-  /// Experimental, to be deprecated
-  typedef std::unique_ptr<grpc::string> HostString;
-  struct NamedService {
-    explicit NamedService(Service* s) : service(s) {}
-    NamedService(const grpc::string& h, Service* s)
-        : host(new grpc::string(h)), service(s) {}
-    HostString host;
-    Service* service;
-  };
-
-  /// Experimental, to be deprecated
-  std::vector<Port> ports() { return ports_; }
-
-  /// Experimental, to be deprecated
-  std::vector<NamedService*> services() {
-    std::vector<NamedService*> service_refs;
-    for (auto& ptr : services_) {
-      service_refs.push_back(ptr.get());
-    }
-    return service_refs;
-  }
-
-  /// Experimental, to be deprecated
-  std::vector<ServerBuilderOption*> options() {
-    std::vector<ServerBuilderOption*> option_refs;
-    for (auto& ptr : options_) {
-      option_refs.push_back(ptr.get());
-    }
-    return option_refs;
-  }
-
- private:
-  friend class ::grpc::testing::ServerBuilderPluginTest;
-
-  struct SyncServerSettings {
-    SyncServerSettings()
-        : num_cqs(1), min_pollers(1), max_pollers(2), cq_timeout_msec(10000) {}
-
-    /// Number of server completion queues to create to listen to incoming RPCs.
-    int num_cqs;
-
-    /// Minimum number of threads per completion queue that should be listening
-    /// to incoming RPCs.
-    int min_pollers;
-
-    /// Maximum number of threads per completion queue that can be listening to
-    /// incoming RPCs.
-    int max_pollers;
-
-    /// The timeout for server completion queue's AsyncNext call.
-    int cq_timeout_msec;
-  };
-
-  int max_receive_message_size_;
-  int max_send_message_size_;
-  std::vector<std::unique_ptr<ServerBuilderOption>> options_;
-  std::vector<std::unique_ptr<NamedService>> services_;
-  std::vector<Port> ports_;
-
-  SyncServerSettings sync_server_settings_;
-
-  /// List of completion queues added via \a AddCompletionQueue method.
-  std::vector<::grpc_impl::ServerCompletionQueue*> cqs_;
-=======
-class Server;
-class ServerCredentials;
-class ResourceQuota;
-}  // namespace grpc_impl
-
-namespace grpc {
->>>>>>> 10e39e31
 
 typedef ::grpc_impl::ServerBuilder ServerBuilder;
 
