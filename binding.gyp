# GRPC Node gyp file
# This currently builds the Node extension and dependencies
# This file has been automatically generated from a template file.
# Please look at the templates directory instead.
# This file can be regenerated from the template by running
# tools/buildgen/generate_projects.sh

# Copyright 2015, Google Inc.
# All rights reserved.
#
# Redistribution and use in source and binary forms, with or without
# modification, are permitted provided that the following conditions are
# met:
#
#     * Redistributions of source code must retain the above copyright
# notice, this list of conditions and the following disclaimer.
#     * Redistributions in binary form must reproduce the above
# copyright notice, this list of conditions and the following disclaimer
# in the documentation and/or other materials provided with the
# distribution.
#     * Neither the name of Google Inc. nor the names of its
# contributors may be used to endorse or promote products derived from
# this software without specific prior written permission.
#
# THIS SOFTWARE IS PROVIDED BY THE COPYRIGHT HOLDERS AND CONTRIBUTORS
# "AS IS" AND ANY EXPRESS OR IMPLIED WARRANTIES, INCLUDING, BUT NOT
# LIMITED TO, THE IMPLIED WARRANTIES OF MERCHANTABILITY AND FITNESS FOR
# A PARTICULAR PURPOSE ARE DISCLAIMED. IN NO EVENT SHALL THE COPYRIGHT
# OWNER OR CONTRIBUTORS BE LIABLE FOR ANY DIRECT, INDIRECT, INCIDENTAL,
# SPECIAL, EXEMPLARY, OR CONSEQUENTIAL DAMAGES (INCLUDING, BUT NOT
# LIMITED TO, PROCUREMENT OF SUBSTITUTE GOODS OR SERVICES; LOSS OF USE,
# DATA, OR PROFITS; OR BUSINESS INTERRUPTION) HOWEVER CAUSED AND ON ANY
# THEORY OF LIABILITY, WHETHER IN CONTRACT, STRICT LIABILITY, OR TORT
# (INCLUDING NEGLIGENCE OR OTHERWISE) ARISING IN ANY WAY OUT OF THE USE
# OF THIS SOFTWARE, EVEN IF ADVISED OF THE POSSIBILITY OF SUCH DAMAGE.

# Some of this file is built with the help of
# https://n8.io/converting-a-c-library-to-gyp/
{
  'variables': {
    'runtime%': 'node'
  },
  'target_defaults': {
    'include_dirs': [
      '.',
      'include'
    ],
    'defines': [
      'GPR_BACKWARDS_COMPATIBILITY_MODE'
    ],
    'conditions': [
      ['runtime=="node"', {
        'defines': [
          'GRPC_UV'
        ]
      }],
      ['OS!="win" and runtime=="electron"', {
        "defines": [
          'OPENSSL_NO_THREADS'
        ]
      }],
      # This is the condition for using boringssl
      ['OS=="win" or runtime=="electron"', {
        "include_dirs": [
          "third_party/boringssl/include"
        ],
        "defines": [
          'OPENSSL_NO_ASM'
        ]
      }, {
        # Based on logic above, we know that this must be a non-Windows system
        'variables': {
          # The output of "node --version" is "v[version]". We use cut to
          # remove the first character.
          'target%': '<!(node --version | cut -c2-)'
        },
        # Empirically, Node only exports ALPN symbols if its major version is >0.
        # io.js always reports versions >0 and always exports ALPN symbols.
        # Therefore, Node's major version will be truthy if and only if it
        # supports ALPN. The target is "[major].[minor].[patch]". We split by
        # periods and take the first field to get the major version.
        'defines': [
          'TSI_OPENSSL_ALPN_SUPPORT=<!(echo <(target) | cut -d. -f1)'
        ],
        'include_dirs': [
          '<(node_root_dir)/deps/openssl/openssl/include',
        ],
        'conditions': [
         ["target_arch=='ia32'", {
             "include_dirs": [ "<(node_root_dir)/deps/openssl/config/piii" ]
         }],
         ["target_arch=='x64'", {
             "include_dirs": [ "<(node_root_dir)/deps/openssl/config/k8" ]
         }],
         ["target_arch=='arm'", {
             "include_dirs": [ "<(node_root_dir)/deps/openssl/config/arm" ]
         }]
        ]
      }],
      ['OS == "win"', {
        "include_dirs": [
<<<<<<< HEAD
          "third_party/boringssl/include",
          "third_party/zlib",
          "third_party/c-ares"
=======
          "third_party/zlib"
>>>>>>> 6da1dc87
        ],
        "defines": [
          '_WIN32_WINNT=0x0600',
          'WIN32_LEAN_AND_MEAN',
          '_HAS_EXCEPTIONS=0',
          'UNICODE',
          '_UNICODE',
          'NOMINMAX',
        ],
        "msvs_settings": {
          'VCCLCompilerTool': {
            'RuntimeLibrary': 1, # static debug
          }
        },
        "libraries": [
          "ws2_32"
        ]
      }, { # OS != "win"
        'variables': {
          'config': '<!(echo $CONFIG)',
        },
        'include_dirs': [
<<<<<<< HEAD
          '<(node_root_dir)/deps/openssl/openssl/include',
          '<(node_root_dir)/deps/zlib',
          '<(node_root_dir)/deps/cares/include',
=======
          '<(node_root_dir)/deps/zlib'
>>>>>>> 6da1dc87
        ],
        'conditions': [
          ['config=="gcov"', {
            'cflags': [
              '-ftest-coverage',
              '-fprofile-arcs',
              '-O0'
            ],
            'ldflags': [
              '-ftest-coverage',
              '-fprofile-arcs'
            ]
          }
         ]
        ]
      }]
    ]
  },
  'conditions': [
    ['OS=="win" or runtime=="electron"', {
      'targets': [
        {
          'cflags': [
            '-std=c99',
            '-Wall',
            '-Werror'
          ],
          'target_name': 'boringssl',
          'product_prefix': 'lib',
          'type': 'static_library',
          'dependencies': [
          ],
          'sources': [
            'src/boringssl/err_data.c',
            'third_party/boringssl/crypto/aes/aes.c',
            'third_party/boringssl/crypto/aes/mode_wrappers.c',
            'third_party/boringssl/crypto/asn1/a_bitstr.c',
            'third_party/boringssl/crypto/asn1/a_bool.c',
            'third_party/boringssl/crypto/asn1/a_bytes.c',
            'third_party/boringssl/crypto/asn1/a_d2i_fp.c',
            'third_party/boringssl/crypto/asn1/a_dup.c',
            'third_party/boringssl/crypto/asn1/a_enum.c',
            'third_party/boringssl/crypto/asn1/a_gentm.c',
            'third_party/boringssl/crypto/asn1/a_i2d_fp.c',
            'third_party/boringssl/crypto/asn1/a_int.c',
            'third_party/boringssl/crypto/asn1/a_mbstr.c',
            'third_party/boringssl/crypto/asn1/a_object.c',
            'third_party/boringssl/crypto/asn1/a_octet.c',
            'third_party/boringssl/crypto/asn1/a_print.c',
            'third_party/boringssl/crypto/asn1/a_strnid.c',
            'third_party/boringssl/crypto/asn1/a_time.c',
            'third_party/boringssl/crypto/asn1/a_type.c',
            'third_party/boringssl/crypto/asn1/a_utctm.c',
            'third_party/boringssl/crypto/asn1/a_utf8.c',
            'third_party/boringssl/crypto/asn1/asn1_lib.c',
            'third_party/boringssl/crypto/asn1/asn1_par.c',
            'third_party/boringssl/crypto/asn1/asn_pack.c',
            'third_party/boringssl/crypto/asn1/bio_asn1.c',
            'third_party/boringssl/crypto/asn1/bio_ndef.c',
            'third_party/boringssl/crypto/asn1/f_enum.c',
            'third_party/boringssl/crypto/asn1/f_int.c',
            'third_party/boringssl/crypto/asn1/f_string.c',
            'third_party/boringssl/crypto/asn1/t_bitst.c',
            'third_party/boringssl/crypto/asn1/t_pkey.c',
            'third_party/boringssl/crypto/asn1/tasn_dec.c',
            'third_party/boringssl/crypto/asn1/tasn_enc.c',
            'third_party/boringssl/crypto/asn1/tasn_fre.c',
            'third_party/boringssl/crypto/asn1/tasn_new.c',
            'third_party/boringssl/crypto/asn1/tasn_prn.c',
            'third_party/boringssl/crypto/asn1/tasn_typ.c',
            'third_party/boringssl/crypto/asn1/tasn_utl.c',
            'third_party/boringssl/crypto/asn1/x_bignum.c',
            'third_party/boringssl/crypto/asn1/x_long.c',
            'third_party/boringssl/crypto/base64/base64.c',
            'third_party/boringssl/crypto/bio/bio.c',
            'third_party/boringssl/crypto/bio/bio_mem.c',
            'third_party/boringssl/crypto/bio/buffer.c',
            'third_party/boringssl/crypto/bio/connect.c',
            'third_party/boringssl/crypto/bio/fd.c',
            'third_party/boringssl/crypto/bio/file.c',
            'third_party/boringssl/crypto/bio/hexdump.c',
            'third_party/boringssl/crypto/bio/pair.c',
            'third_party/boringssl/crypto/bio/printf.c',
            'third_party/boringssl/crypto/bio/socket.c',
            'third_party/boringssl/crypto/bio/socket_helper.c',
            'third_party/boringssl/crypto/bn/add.c',
            'third_party/boringssl/crypto/bn/asm/x86_64-gcc.c',
            'third_party/boringssl/crypto/bn/bn.c',
            'third_party/boringssl/crypto/bn/bn_asn1.c',
            'third_party/boringssl/crypto/bn/cmp.c',
            'third_party/boringssl/crypto/bn/convert.c',
            'third_party/boringssl/crypto/bn/ctx.c',
            'third_party/boringssl/crypto/bn/div.c',
            'third_party/boringssl/crypto/bn/exponentiation.c',
            'third_party/boringssl/crypto/bn/gcd.c',
            'third_party/boringssl/crypto/bn/generic.c',
            'third_party/boringssl/crypto/bn/kronecker.c',
            'third_party/boringssl/crypto/bn/montgomery.c',
            'third_party/boringssl/crypto/bn/mul.c',
            'third_party/boringssl/crypto/bn/prime.c',
            'third_party/boringssl/crypto/bn/random.c',
            'third_party/boringssl/crypto/bn/rsaz_exp.c',
            'third_party/boringssl/crypto/bn/shift.c',
            'third_party/boringssl/crypto/bn/sqrt.c',
            'third_party/boringssl/crypto/buf/buf.c',
            'third_party/boringssl/crypto/bytestring/asn1_compat.c',
            'third_party/boringssl/crypto/bytestring/ber.c',
            'third_party/boringssl/crypto/bytestring/cbb.c',
            'third_party/boringssl/crypto/bytestring/cbs.c',
            'third_party/boringssl/crypto/chacha/chacha_generic.c',
            'third_party/boringssl/crypto/chacha/chacha_vec.c',
            'third_party/boringssl/crypto/cipher/aead.c',
            'third_party/boringssl/crypto/cipher/cipher.c',
            'third_party/boringssl/crypto/cipher/derive_key.c',
            'third_party/boringssl/crypto/cipher/e_aes.c',
            'third_party/boringssl/crypto/cipher/e_chacha20poly1305.c',
            'third_party/boringssl/crypto/cipher/e_des.c',
            'third_party/boringssl/crypto/cipher/e_null.c',
            'third_party/boringssl/crypto/cipher/e_rc2.c',
            'third_party/boringssl/crypto/cipher/e_rc4.c',
            'third_party/boringssl/crypto/cipher/e_ssl3.c',
            'third_party/boringssl/crypto/cipher/e_tls.c',
            'third_party/boringssl/crypto/cipher/tls_cbc.c',
            'third_party/boringssl/crypto/cmac/cmac.c',
            'third_party/boringssl/crypto/conf/conf.c',
            'third_party/boringssl/crypto/cpu-arm.c',
            'third_party/boringssl/crypto/cpu-intel.c',
            'third_party/boringssl/crypto/crypto.c',
            'third_party/boringssl/crypto/curve25519/curve25519.c',
            'third_party/boringssl/crypto/curve25519/x25519-x86_64.c',
            'third_party/boringssl/crypto/des/des.c',
            'third_party/boringssl/crypto/dh/check.c',
            'third_party/boringssl/crypto/dh/dh.c',
            'third_party/boringssl/crypto/dh/dh_asn1.c',
            'third_party/boringssl/crypto/dh/params.c',
            'third_party/boringssl/crypto/digest/digest.c',
            'third_party/boringssl/crypto/digest/digests.c',
            'third_party/boringssl/crypto/directory_posix.c',
            'third_party/boringssl/crypto/directory_win.c',
            'third_party/boringssl/crypto/dsa/dsa.c',
            'third_party/boringssl/crypto/dsa/dsa_asn1.c',
            'third_party/boringssl/crypto/ec/ec.c',
            'third_party/boringssl/crypto/ec/ec_asn1.c',
            'third_party/boringssl/crypto/ec/ec_key.c',
            'third_party/boringssl/crypto/ec/ec_montgomery.c',
            'third_party/boringssl/crypto/ec/oct.c',
            'third_party/boringssl/crypto/ec/p224-64.c',
            'third_party/boringssl/crypto/ec/p256-64.c',
            'third_party/boringssl/crypto/ec/p256-x86_64.c',
            'third_party/boringssl/crypto/ec/simple.c',
            'third_party/boringssl/crypto/ec/util-64.c',
            'third_party/boringssl/crypto/ec/wnaf.c',
            'third_party/boringssl/crypto/ecdh/ecdh.c',
            'third_party/boringssl/crypto/ecdsa/ecdsa.c',
            'third_party/boringssl/crypto/ecdsa/ecdsa_asn1.c',
            'third_party/boringssl/crypto/engine/engine.c',
            'third_party/boringssl/crypto/err/err.c',
            'third_party/boringssl/crypto/evp/algorithm.c',
            'third_party/boringssl/crypto/evp/digestsign.c',
            'third_party/boringssl/crypto/evp/evp.c',
            'third_party/boringssl/crypto/evp/evp_asn1.c',
            'third_party/boringssl/crypto/evp/evp_ctx.c',
            'third_party/boringssl/crypto/evp/p_dsa_asn1.c',
            'third_party/boringssl/crypto/evp/p_ec.c',
            'third_party/boringssl/crypto/evp/p_ec_asn1.c',
            'third_party/boringssl/crypto/evp/p_rsa.c',
            'third_party/boringssl/crypto/evp/p_rsa_asn1.c',
            'third_party/boringssl/crypto/evp/pbkdf.c',
            'third_party/boringssl/crypto/evp/sign.c',
            'third_party/boringssl/crypto/ex_data.c',
            'third_party/boringssl/crypto/hkdf/hkdf.c',
            'third_party/boringssl/crypto/hmac/hmac.c',
            'third_party/boringssl/crypto/lhash/lhash.c',
            'third_party/boringssl/crypto/md4/md4.c',
            'third_party/boringssl/crypto/md5/md5.c',
            'third_party/boringssl/crypto/mem.c',
            'third_party/boringssl/crypto/modes/cbc.c',
            'third_party/boringssl/crypto/modes/cfb.c',
            'third_party/boringssl/crypto/modes/ctr.c',
            'third_party/boringssl/crypto/modes/gcm.c',
            'third_party/boringssl/crypto/modes/ofb.c',
            'third_party/boringssl/crypto/obj/obj.c',
            'third_party/boringssl/crypto/obj/obj_xref.c',
            'third_party/boringssl/crypto/pem/pem_all.c',
            'third_party/boringssl/crypto/pem/pem_info.c',
            'third_party/boringssl/crypto/pem/pem_lib.c',
            'third_party/boringssl/crypto/pem/pem_oth.c',
            'third_party/boringssl/crypto/pem/pem_pk8.c',
            'third_party/boringssl/crypto/pem/pem_pkey.c',
            'third_party/boringssl/crypto/pem/pem_x509.c',
            'third_party/boringssl/crypto/pem/pem_xaux.c',
            'third_party/boringssl/crypto/pkcs8/p5_pbe.c',
            'third_party/boringssl/crypto/pkcs8/p5_pbev2.c',
            'third_party/boringssl/crypto/pkcs8/p8_pkey.c',
            'third_party/boringssl/crypto/pkcs8/pkcs8.c',
            'third_party/boringssl/crypto/poly1305/poly1305.c',
            'third_party/boringssl/crypto/poly1305/poly1305_arm.c',
            'third_party/boringssl/crypto/poly1305/poly1305_vec.c',
            'third_party/boringssl/crypto/rand/rand.c',
            'third_party/boringssl/crypto/rand/urandom.c',
            'third_party/boringssl/crypto/rand/windows.c',
            'third_party/boringssl/crypto/rc4/rc4.c',
            'third_party/boringssl/crypto/refcount_c11.c',
            'third_party/boringssl/crypto/refcount_lock.c',
            'third_party/boringssl/crypto/rsa/blinding.c',
            'third_party/boringssl/crypto/rsa/padding.c',
            'third_party/boringssl/crypto/rsa/rsa.c',
            'third_party/boringssl/crypto/rsa/rsa_asn1.c',
            'third_party/boringssl/crypto/rsa/rsa_impl.c',
            'third_party/boringssl/crypto/sha/sha1.c',
            'third_party/boringssl/crypto/sha/sha256.c',
            'third_party/boringssl/crypto/sha/sha512.c',
            'third_party/boringssl/crypto/stack/stack.c',
            'third_party/boringssl/crypto/thread.c',
            'third_party/boringssl/crypto/thread_none.c',
            'third_party/boringssl/crypto/thread_pthread.c',
            'third_party/boringssl/crypto/thread_win.c',
            'third_party/boringssl/crypto/time_support.c',
            'third_party/boringssl/crypto/x509/a_digest.c',
            'third_party/boringssl/crypto/x509/a_sign.c',
            'third_party/boringssl/crypto/x509/a_strex.c',
            'third_party/boringssl/crypto/x509/a_verify.c',
            'third_party/boringssl/crypto/x509/asn1_gen.c',
            'third_party/boringssl/crypto/x509/by_dir.c',
            'third_party/boringssl/crypto/x509/by_file.c',
            'third_party/boringssl/crypto/x509/i2d_pr.c',
            'third_party/boringssl/crypto/x509/pkcs7.c',
            'third_party/boringssl/crypto/x509/t_crl.c',
            'third_party/boringssl/crypto/x509/t_req.c',
            'third_party/boringssl/crypto/x509/t_x509.c',
            'third_party/boringssl/crypto/x509/t_x509a.c',
            'third_party/boringssl/crypto/x509/x509.c',
            'third_party/boringssl/crypto/x509/x509_att.c',
            'third_party/boringssl/crypto/x509/x509_cmp.c',
            'third_party/boringssl/crypto/x509/x509_d2.c',
            'third_party/boringssl/crypto/x509/x509_def.c',
            'third_party/boringssl/crypto/x509/x509_ext.c',
            'third_party/boringssl/crypto/x509/x509_lu.c',
            'third_party/boringssl/crypto/x509/x509_obj.c',
            'third_party/boringssl/crypto/x509/x509_r2x.c',
            'third_party/boringssl/crypto/x509/x509_req.c',
            'third_party/boringssl/crypto/x509/x509_set.c',
            'third_party/boringssl/crypto/x509/x509_trs.c',
            'third_party/boringssl/crypto/x509/x509_txt.c',
            'third_party/boringssl/crypto/x509/x509_v3.c',
            'third_party/boringssl/crypto/x509/x509_vfy.c',
            'third_party/boringssl/crypto/x509/x509_vpm.c',
            'third_party/boringssl/crypto/x509/x509cset.c',
            'third_party/boringssl/crypto/x509/x509name.c',
            'third_party/boringssl/crypto/x509/x509rset.c',
            'third_party/boringssl/crypto/x509/x509spki.c',
            'third_party/boringssl/crypto/x509/x509type.c',
            'third_party/boringssl/crypto/x509/x_algor.c',
            'third_party/boringssl/crypto/x509/x_all.c',
            'third_party/boringssl/crypto/x509/x_attrib.c',
            'third_party/boringssl/crypto/x509/x_crl.c',
            'third_party/boringssl/crypto/x509/x_exten.c',
            'third_party/boringssl/crypto/x509/x_info.c',
            'third_party/boringssl/crypto/x509/x_name.c',
            'third_party/boringssl/crypto/x509/x_pkey.c',
            'third_party/boringssl/crypto/x509/x_pubkey.c',
            'third_party/boringssl/crypto/x509/x_req.c',
            'third_party/boringssl/crypto/x509/x_sig.c',
            'third_party/boringssl/crypto/x509/x_spki.c',
            'third_party/boringssl/crypto/x509/x_val.c',
            'third_party/boringssl/crypto/x509/x_x509.c',
            'third_party/boringssl/crypto/x509/x_x509a.c',
            'third_party/boringssl/crypto/x509v3/pcy_cache.c',
            'third_party/boringssl/crypto/x509v3/pcy_data.c',
            'third_party/boringssl/crypto/x509v3/pcy_lib.c',
            'third_party/boringssl/crypto/x509v3/pcy_map.c',
            'third_party/boringssl/crypto/x509v3/pcy_node.c',
            'third_party/boringssl/crypto/x509v3/pcy_tree.c',
            'third_party/boringssl/crypto/x509v3/v3_akey.c',
            'third_party/boringssl/crypto/x509v3/v3_akeya.c',
            'third_party/boringssl/crypto/x509v3/v3_alt.c',
            'third_party/boringssl/crypto/x509v3/v3_bcons.c',
            'third_party/boringssl/crypto/x509v3/v3_bitst.c',
            'third_party/boringssl/crypto/x509v3/v3_conf.c',
            'third_party/boringssl/crypto/x509v3/v3_cpols.c',
            'third_party/boringssl/crypto/x509v3/v3_crld.c',
            'third_party/boringssl/crypto/x509v3/v3_enum.c',
            'third_party/boringssl/crypto/x509v3/v3_extku.c',
            'third_party/boringssl/crypto/x509v3/v3_genn.c',
            'third_party/boringssl/crypto/x509v3/v3_ia5.c',
            'third_party/boringssl/crypto/x509v3/v3_info.c',
            'third_party/boringssl/crypto/x509v3/v3_int.c',
            'third_party/boringssl/crypto/x509v3/v3_lib.c',
            'third_party/boringssl/crypto/x509v3/v3_ncons.c',
            'third_party/boringssl/crypto/x509v3/v3_pci.c',
            'third_party/boringssl/crypto/x509v3/v3_pcia.c',
            'third_party/boringssl/crypto/x509v3/v3_pcons.c',
            'third_party/boringssl/crypto/x509v3/v3_pku.c',
            'third_party/boringssl/crypto/x509v3/v3_pmaps.c',
            'third_party/boringssl/crypto/x509v3/v3_prn.c',
            'third_party/boringssl/crypto/x509v3/v3_purp.c',
            'third_party/boringssl/crypto/x509v3/v3_skey.c',
            'third_party/boringssl/crypto/x509v3/v3_sxnet.c',
            'third_party/boringssl/crypto/x509v3/v3_utl.c',
            'third_party/boringssl/ssl/custom_extensions.c',
            'third_party/boringssl/ssl/d1_both.c',
            'third_party/boringssl/ssl/d1_clnt.c',
            'third_party/boringssl/ssl/d1_lib.c',
            'third_party/boringssl/ssl/d1_meth.c',
            'third_party/boringssl/ssl/d1_pkt.c',
            'third_party/boringssl/ssl/d1_srtp.c',
            'third_party/boringssl/ssl/d1_srvr.c',
            'third_party/boringssl/ssl/dtls_record.c',
            'third_party/boringssl/ssl/pqueue/pqueue.c',
            'third_party/boringssl/ssl/s3_both.c',
            'third_party/boringssl/ssl/s3_clnt.c',
            'third_party/boringssl/ssl/s3_enc.c',
            'third_party/boringssl/ssl/s3_lib.c',
            'third_party/boringssl/ssl/s3_meth.c',
            'third_party/boringssl/ssl/s3_pkt.c',
            'third_party/boringssl/ssl/s3_srvr.c',
            'third_party/boringssl/ssl/ssl_aead_ctx.c',
            'third_party/boringssl/ssl/ssl_asn1.c',
            'third_party/boringssl/ssl/ssl_buffer.c',
            'third_party/boringssl/ssl/ssl_cert.c',
            'third_party/boringssl/ssl/ssl_cipher.c',
            'third_party/boringssl/ssl/ssl_ecdh.c',
            'third_party/boringssl/ssl/ssl_file.c',
            'third_party/boringssl/ssl/ssl_lib.c',
            'third_party/boringssl/ssl/ssl_rsa.c',
            'third_party/boringssl/ssl/ssl_session.c',
            'third_party/boringssl/ssl/ssl_stat.c',
            'third_party/boringssl/ssl/t1_enc.c',
            'third_party/boringssl/ssl/t1_lib.c',
            'third_party/boringssl/ssl/tls_record.c',
          ]
        },
      ]
    }],
    ['OS == "win"', {
      'targets': [
        {
          # IMPORTANT WINDOWS BUILD INFORMATION
          # This library does not build on Windows without modifying the Node
          # development packages that node-gyp downloads in order to build.
          # Due to https://github.com/nodejs/node/issues/4932, the headers for
          # BoringSSL conflict with the OpenSSL headers included by default
          # when including the Node headers. The remedy for this is to remove
          # the OpenSSL headers, from the downloaded Node development package,
          # which is typically located in `.node-gyp` in your home directory.
          'target_name': 'WINDOWS_BUILD_WARNING',
          'actions': [
            {
              'action_name': 'WINDOWS_BUILD_WARNING',
              'inputs': [
                'package.json'
              ],
              'outputs': [
                'ignore_this_part'
              ],
              'action': ['echo', 'IMPORTANT: Due to https://github.com/nodejs/node/issues/4932, to build this library on Windows, you must first remove <(node_root_dir)/include/node/openssl/']
            }
          ]
        },
        # Only want to compile zlib under Windows
        {
          'cflags': [
            '-std=c99',
            '-Wall',
            '-Werror'
          ],
          'target_name': 'z',
          'product_prefix': 'lib',
          'type': 'static_library',
          'dependencies': [
          ],
          'sources': [
            'third_party/zlib/adler32.c',
            'third_party/zlib/compress.c',
            'third_party/zlib/crc32.c',
            'third_party/zlib/deflate.c',
            'third_party/zlib/gzclose.c',
            'third_party/zlib/gzlib.c',
            'third_party/zlib/gzread.c',
            'third_party/zlib/gzwrite.c',
            'third_party/zlib/infback.c',
            'third_party/zlib/inffast.c',
            'third_party/zlib/inflate.c',
            'third_party/zlib/inftrees.c',
            'third_party/zlib/trees.c',
            'third_party/zlib/uncompr.c',
            'third_party/zlib/zutil.c',
          ]
        },
      ]
    }]
  ],
  'targets': [

    {
      'cflags': [
        '-std=c99',
        '-Wall',
        '-Werror'
      ],
      'target_name': 'gpr',
      'product_prefix': 'lib',
      'type': 'static_library',
      'dependencies': [
      ],
      'sources': [
        'src/core/lib/profiling/basic_timers.c',
        'src/core/lib/profiling/stap_timers.c',
        'src/core/lib/support/alloc.c',
        'src/core/lib/support/avl.c',
        'src/core/lib/support/backoff.c',
        'src/core/lib/support/cmdline.c',
        'src/core/lib/support/cpu_iphone.c',
        'src/core/lib/support/cpu_linux.c',
        'src/core/lib/support/cpu_posix.c',
        'src/core/lib/support/cpu_windows.c',
        'src/core/lib/support/env_linux.c',
        'src/core/lib/support/env_posix.c',
        'src/core/lib/support/env_windows.c',
        'src/core/lib/support/histogram.c',
        'src/core/lib/support/host_port.c',
        'src/core/lib/support/log.c',
        'src/core/lib/support/log_android.c',
        'src/core/lib/support/log_linux.c',
        'src/core/lib/support/log_posix.c',
        'src/core/lib/support/log_windows.c',
        'src/core/lib/support/mpscq.c',
        'src/core/lib/support/murmur_hash.c',
        'src/core/lib/support/stack_lockfree.c',
        'src/core/lib/support/string.c',
        'src/core/lib/support/string_posix.c',
        'src/core/lib/support/string_util_windows.c',
        'src/core/lib/support/string_windows.c',
        'src/core/lib/support/subprocess_posix.c',
        'src/core/lib/support/subprocess_windows.c',
        'src/core/lib/support/sync.c',
        'src/core/lib/support/sync_posix.c',
        'src/core/lib/support/sync_windows.c',
        'src/core/lib/support/thd.c',
        'src/core/lib/support/thd_posix.c',
        'src/core/lib/support/thd_windows.c',
        'src/core/lib/support/time.c',
        'src/core/lib/support/time_posix.c',
        'src/core/lib/support/time_precise.c',
        'src/core/lib/support/time_windows.c',
        'src/core/lib/support/tls_pthread.c',
        'src/core/lib/support/tmpfile_msys.c',
        'src/core/lib/support/tmpfile_posix.c',
        'src/core/lib/support/tmpfile_windows.c',
        'src/core/lib/support/wrap_memcpy.c',
      ],
      "conditions": [
        ['OS == "mac"', {
          'xcode_settings': {
            'MACOSX_DEPLOYMENT_TARGET': '10.9'
          }
        }]
      ]
    },
    {
      'cflags': [
        '-std=c99',
        '-Wall',
        '-Werror'
      ],
      'target_name': 'grpc',
      'product_prefix': 'lib',
      'type': 'static_library',
      'dependencies': [
        'gpr',
        'node_modules/cares/deps/cares/cares.gyp:cares',
      ],
      'sources': [
        'src/core/lib/surface/init.c',
        'src/core/lib/channel/channel_args.c',
        'src/core/lib/channel/channel_stack.c',
        'src/core/lib/channel/channel_stack_builder.c',
        'src/core/lib/channel/compress_filter.c',
        'src/core/lib/channel/connected_channel.c',
        'src/core/lib/channel/deadline_filter.c',
        'src/core/lib/channel/handshaker.c',
        'src/core/lib/channel/handshaker_factory.c',
        'src/core/lib/channel/handshaker_registry.c',
        'src/core/lib/channel/http_client_filter.c',
        'src/core/lib/channel/http_server_filter.c',
        'src/core/lib/channel/message_size_filter.c',
        'src/core/lib/compression/compression.c',
        'src/core/lib/compression/message_compress.c',
        'src/core/lib/debug/trace.c',
        'src/core/lib/http/format_request.c',
        'src/core/lib/http/httpcli.c',
        'src/core/lib/http/parser.c',
        'src/core/lib/iomgr/closure.c',
        'src/core/lib/iomgr/combiner.c',
        'src/core/lib/iomgr/endpoint.c',
        'src/core/lib/iomgr/endpoint_pair_posix.c',
        'src/core/lib/iomgr/endpoint_pair_uv.c',
        'src/core/lib/iomgr/endpoint_pair_windows.c',
        'src/core/lib/iomgr/error.c',
        'src/core/lib/iomgr/ev_epoll_linux.c',
        'src/core/lib/iomgr/ev_poll_posix.c',
        'src/core/lib/iomgr/ev_posix.c',
        'src/core/lib/iomgr/exec_ctx.c',
        'src/core/lib/iomgr/executor.c',
        'src/core/lib/iomgr/iocp_windows.c',
        'src/core/lib/iomgr/iomgr.c',
        'src/core/lib/iomgr/iomgr_posix.c',
        'src/core/lib/iomgr/iomgr_uv.c',
        'src/core/lib/iomgr/iomgr_windows.c',
        'src/core/lib/iomgr/load_file.c',
        'src/core/lib/iomgr/network_status_tracker.c',
        'src/core/lib/iomgr/polling_entity.c',
        'src/core/lib/iomgr/pollset_set_uv.c',
        'src/core/lib/iomgr/pollset_set_windows.c',
        'src/core/lib/iomgr/pollset_uv.c',
        'src/core/lib/iomgr/pollset_windows.c',
        'src/core/lib/iomgr/resolve_address_posix.c',
        'src/core/lib/iomgr/resolve_address_uv.c',
        'src/core/lib/iomgr/resolve_address_windows.c',
        'src/core/lib/iomgr/resource_quota.c',
        'src/core/lib/iomgr/sockaddr_utils.c',
        'src/core/lib/iomgr/socket_mutator.c',
        'src/core/lib/iomgr/socket_utils_common_posix.c',
        'src/core/lib/iomgr/socket_utils_linux.c',
        'src/core/lib/iomgr/socket_utils_posix.c',
        'src/core/lib/iomgr/socket_utils_uv.c',
        'src/core/lib/iomgr/socket_utils_windows.c',
        'src/core/lib/iomgr/socket_windows.c',
        'src/core/lib/iomgr/tcp_client_posix.c',
        'src/core/lib/iomgr/tcp_client_uv.c',
        'src/core/lib/iomgr/tcp_client_windows.c',
        'src/core/lib/iomgr/tcp_posix.c',
        'src/core/lib/iomgr/tcp_server_posix.c',
        'src/core/lib/iomgr/tcp_server_uv.c',
        'src/core/lib/iomgr/tcp_server_windows.c',
        'src/core/lib/iomgr/tcp_uv.c',
        'src/core/lib/iomgr/tcp_windows.c',
        'src/core/lib/iomgr/time_averaged_stats.c',
        'src/core/lib/iomgr/timer_generic.c',
        'src/core/lib/iomgr/timer_heap.c',
        'src/core/lib/iomgr/timer_uv.c',
        'src/core/lib/iomgr/udp_server.c',
        'src/core/lib/iomgr/unix_sockets_posix.c',
        'src/core/lib/iomgr/unix_sockets_posix_noop.c',
        'src/core/lib/iomgr/wakeup_fd_cv.c',
        'src/core/lib/iomgr/wakeup_fd_eventfd.c',
        'src/core/lib/iomgr/wakeup_fd_nospecial.c',
        'src/core/lib/iomgr/wakeup_fd_pipe.c',
        'src/core/lib/iomgr/wakeup_fd_posix.c',
        'src/core/lib/iomgr/workqueue_uv.c',
        'src/core/lib/iomgr/workqueue_windows.c',
        'src/core/lib/json/json.c',
        'src/core/lib/json/json_reader.c',
        'src/core/lib/json/json_string.c',
        'src/core/lib/json/json_writer.c',
        'src/core/lib/slice/percent_encoding.c',
        'src/core/lib/slice/slice.c',
        'src/core/lib/slice/slice_buffer.c',
        'src/core/lib/slice/slice_string_helpers.c',
        'src/core/lib/surface/alarm.c',
        'src/core/lib/surface/api_trace.c',
        'src/core/lib/surface/byte_buffer.c',
        'src/core/lib/surface/byte_buffer_reader.c',
        'src/core/lib/surface/call.c',
        'src/core/lib/surface/call_details.c',
        'src/core/lib/surface/call_log_batch.c',
        'src/core/lib/surface/channel.c',
        'src/core/lib/surface/channel_init.c',
        'src/core/lib/surface/channel_ping.c',
        'src/core/lib/surface/channel_stack_type.c',
        'src/core/lib/surface/completion_queue.c',
        'src/core/lib/surface/event_string.c',
        'src/core/lib/surface/lame_client.c',
        'src/core/lib/surface/metadata_array.c',
        'src/core/lib/surface/server.c',
        'src/core/lib/surface/validate_metadata.c',
        'src/core/lib/surface/version.c',
        'src/core/lib/transport/byte_stream.c',
        'src/core/lib/transport/connectivity_state.c',
        'src/core/lib/transport/mdstr_hash_table.c',
        'src/core/lib/transport/metadata.c',
        'src/core/lib/transport/metadata_batch.c',
        'src/core/lib/transport/pid_controller.c',
        'src/core/lib/transport/service_config.c',
        'src/core/lib/transport/static_metadata.c',
        'src/core/lib/transport/timeout_encoding.c',
        'src/core/lib/transport/transport.c',
        'src/core/lib/transport/transport_op_string.c',
        'src/core/ext/transport/chttp2/server/secure/server_secure_chttp2.c',
        'src/core/ext/transport/chttp2/transport/bin_decoder.c',
        'src/core/ext/transport/chttp2/transport/bin_encoder.c',
        'src/core/ext/transport/chttp2/transport/chttp2_plugin.c',
        'src/core/ext/transport/chttp2/transport/chttp2_transport.c',
        'src/core/ext/transport/chttp2/transport/frame_data.c',
        'src/core/ext/transport/chttp2/transport/frame_goaway.c',
        'src/core/ext/transport/chttp2/transport/frame_ping.c',
        'src/core/ext/transport/chttp2/transport/frame_rst_stream.c',
        'src/core/ext/transport/chttp2/transport/frame_settings.c',
        'src/core/ext/transport/chttp2/transport/frame_window_update.c',
        'src/core/ext/transport/chttp2/transport/hpack_encoder.c',
        'src/core/ext/transport/chttp2/transport/hpack_parser.c',
        'src/core/ext/transport/chttp2/transport/hpack_table.c',
        'src/core/ext/transport/chttp2/transport/huffsyms.c',
        'src/core/ext/transport/chttp2/transport/incoming_metadata.c',
        'src/core/ext/transport/chttp2/transport/parsing.c',
        'src/core/ext/transport/chttp2/transport/status_conversion.c',
        'src/core/ext/transport/chttp2/transport/stream_lists.c',
        'src/core/ext/transport/chttp2/transport/stream_map.c',
        'src/core/ext/transport/chttp2/transport/varint.c',
        'src/core/ext/transport/chttp2/transport/writing.c',
        'src/core/ext/transport/chttp2/alpn/alpn.c',
        'src/core/lib/http/httpcli_security_connector.c',
        'src/core/lib/security/context/security_context.c',
        'src/core/lib/security/credentials/composite/composite_credentials.c',
        'src/core/lib/security/credentials/credentials.c',
        'src/core/lib/security/credentials/credentials_metadata.c',
        'src/core/lib/security/credentials/fake/fake_credentials.c',
        'src/core/lib/security/credentials/google_default/credentials_generic.c',
        'src/core/lib/security/credentials/google_default/google_default_credentials.c',
        'src/core/lib/security/credentials/iam/iam_credentials.c',
        'src/core/lib/security/credentials/jwt/json_token.c',
        'src/core/lib/security/credentials/jwt/jwt_credentials.c',
        'src/core/lib/security/credentials/jwt/jwt_verifier.c',
        'src/core/lib/security/credentials/oauth2/oauth2_credentials.c',
        'src/core/lib/security/credentials/plugin/plugin_credentials.c',
        'src/core/lib/security/credentials/ssl/ssl_credentials.c',
        'src/core/lib/security/transport/client_auth_filter.c',
        'src/core/lib/security/transport/secure_endpoint.c',
        'src/core/lib/security/transport/security_connector.c',
        'src/core/lib/security/transport/security_handshaker.c',
        'src/core/lib/security/transport/server_auth_filter.c',
        'src/core/lib/security/transport/tsi_error.c',
        'src/core/lib/security/util/b64.c',
        'src/core/lib/security/util/json_util.c',
        'src/core/lib/surface/init_secure.c',
        'src/core/lib/tsi/fake_transport_security.c',
        'src/core/lib/tsi/ssl_transport_security.c',
        'src/core/lib/tsi/transport_security.c',
        'src/core/ext/transport/chttp2/server/chttp2_server.c',
        'src/core/ext/transport/chttp2/client/secure/secure_channel_create.c',
        'src/core/ext/client_channel/channel_connectivity.c',
        'src/core/ext/client_channel/client_channel.c',
        'src/core/ext/client_channel/client_channel_factory.c',
        'src/core/ext/client_channel/client_channel_plugin.c',
        'src/core/ext/client_channel/connector.c',
        'src/core/ext/client_channel/default_initial_connect_string.c',
        'src/core/ext/client_channel/http_connect_handshaker.c',
        'src/core/ext/client_channel/initial_connect_string.c',
        'src/core/ext/client_channel/lb_policy.c',
        'src/core/ext/client_channel/lb_policy_factory.c',
        'src/core/ext/client_channel/lb_policy_registry.c',
        'src/core/ext/client_channel/parse_address.c',
        'src/core/ext/client_channel/resolver.c',
        'src/core/ext/client_channel/resolver_factory.c',
        'src/core/ext/client_channel/resolver_registry.c',
        'src/core/ext/client_channel/subchannel.c',
        'src/core/ext/client_channel/subchannel_index.c',
        'src/core/ext/client_channel/uri_parser.c',
        'src/core/ext/transport/chttp2/client/chttp2_connector.c',
        'src/core/ext/transport/chttp2/server/insecure/server_chttp2.c',
        'src/core/ext/transport/chttp2/server/insecure/server_chttp2_posix.c',
        'src/core/ext/transport/chttp2/client/insecure/channel_create.c',
        'src/core/ext/transport/chttp2/client/insecure/channel_create_posix.c',
        'src/core/ext/lb_policy/grpclb/grpclb.c',
        'src/core/ext/lb_policy/grpclb/load_balancer_api.c',
        'src/core/ext/lb_policy/grpclb/proto/grpc/lb/v1/load_balancer.pb.c',
        'third_party/nanopb/pb_common.c',
        'third_party/nanopb/pb_decode.c',
        'third_party/nanopb/pb_encode.c',
        'src/core/ext/lb_policy/pick_first/pick_first.c',
        'src/core/ext/lb_policy/round_robin/round_robin.c',
        'src/core/ext/resolver/dns/c_ares/dns_resolver_ares.c',
        'src/core/ext/resolver/dns/c_ares/grpc_ares_ev_driver_fallback.c',
        'src/core/ext/resolver/dns/c_ares/grpc_ares_ev_driver_posix.c',
        'src/core/ext/resolver/dns/c_ares/grpc_ares_wrapper.c',
        'src/core/ext/resolver/dns/c_ares/grpc_ares_wrapper_fallback.c',
        'src/core/ext/resolver/dns/native/dns_resolver.c',
        'src/core/ext/resolver/sockaddr/sockaddr_resolver.c',
        'src/core/ext/load_reporting/load_reporting.c',
        'src/core/ext/load_reporting/load_reporting_filter.c',
        'src/core/ext/census/base_resources.c',
        'src/core/ext/census/context.c',
        'src/core/ext/census/gen/census.pb.c',
        'src/core/ext/census/gen/trace_context.pb.c',
        'src/core/ext/census/grpc_context.c',
        'src/core/ext/census/grpc_filter.c',
        'src/core/ext/census/grpc_plugin.c',
        'src/core/ext/census/initialize.c',
        'src/core/ext/census/mlog.c',
        'src/core/ext/census/operation.c',
        'src/core/ext/census/placeholders.c',
        'src/core/ext/census/resource.c',
        'src/core/ext/census/trace_context.c',
        'src/core/ext/census/tracing.c',
        'src/core/plugin_registry/grpc_plugin_registry.c',
      ],
      "conditions": [
        ['OS == "mac"', {
          'xcode_settings': {
            'MACOSX_DEPLOYMENT_TARGET': '10.9'
          }
        }]
      ]
    },
    {
      'include_dirs': [
        "<!(node -e \"require('nan')\")"
      ],
      'cflags': [
        '-std=c++11',
        '-Wall',
        '-pthread',
        '-g',
        '-zdefs',
        '-Werror',
        '-Wno-error=deprecated-declarations'
      ],
      'ldflags': [
        '-g'
      ],
      "conditions": [
        ['OS=="win" or runtime=="electron"', {
          'dependencies': [
            "boringssl",
          ]
        }],
        ['OS=="mac"', {
          'xcode_settings': {
            'MACOSX_DEPLOYMENT_TARGET': '10.9',
            'OTHER_CFLAGS': [
              '-stdlib=libc++',
              '-std=c++11'
            ]
          }
        }],
        ['OS=="win"', {
          'dependencies': [
            "z",
          ]
        }],
        ['OS=="linux"', {
          'ldflags': [
            '-Wl,-wrap,memcpy'
          ]
        }]
      ],
      "target_name": "grpc_node",
      "sources": [
        "src/node/ext/byte_buffer.cc",
        "src/node/ext/call.cc",
        "src/node/ext/call_credentials.cc",
        "src/node/ext/channel.cc",
        "src/node/ext/channel_credentials.cc",
        "src/node/ext/completion_queue_threadpool.cc",
        "src/node/ext/completion_queue_uv.cc",
        "src/node/ext/node_grpc.cc",
        "src/node/ext/server.cc",
        "src/node/ext/server_credentials.cc",
        "src/node/ext/timeval.cc",
      ],
      "dependencies": [
        "grpc",
        "gpr",
        "node_modules/cares/deps/cares/cares.gyp:cares",
      ]
    },
    {
      "target_name": "action_after_build",
      "type": "none",
      "dependencies": [ "<(module_name)" ],
      "copies": [
        {
          "files": [ "<(PRODUCT_DIR)/<(module_name).node"],
          "destination": "<(module_path)"
        }
      ]
    }
  ]
}<|MERGE_RESOLUTION|>--- conflicted
+++ resolved
@@ -99,13 +99,8 @@
       }],
       ['OS == "win"', {
         "include_dirs": [
-<<<<<<< HEAD
-          "third_party/boringssl/include",
           "third_party/zlib",
           "third_party/c-ares"
-=======
-          "third_party/zlib"
->>>>>>> 6da1dc87
         ],
         "defines": [
           '_WIN32_WINNT=0x0600',
@@ -128,13 +123,8 @@
           'config': '<!(echo $CONFIG)',
         },
         'include_dirs': [
-<<<<<<< HEAD
-          '<(node_root_dir)/deps/openssl/openssl/include',
           '<(node_root_dir)/deps/zlib',
           '<(node_root_dir)/deps/cares/include',
-=======
-          '<(node_root_dir)/deps/zlib'
->>>>>>> 6da1dc87
         ],
         'conditions': [
           ['config=="gcov"', {
