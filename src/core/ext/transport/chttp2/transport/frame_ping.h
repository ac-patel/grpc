--- conflicted
+++ resolved
@@ -37,15 +37,9 @@
 
 grpc_error* grpc_chttp2_ping_parser_begin_frame(grpc_chttp2_ping_parser* parser,
                                                 uint32_t length, uint8_t flags);
-<<<<<<< HEAD
-grpc_error *grpc_chttp2_ping_parser_parse(void *parser,
-                                          grpc_chttp2_transport *t,
-                                          grpc_chttp2_stream *s,
-=======
-grpc_error* grpc_chttp2_ping_parser_parse(grpc_exec_ctx* exec_ctx, void* parser,
+grpc_error* grpc_chttp2_ping_parser_parse(void* parser,
                                           grpc_chttp2_transport* t,
                                           grpc_chttp2_stream* s,
->>>>>>> d9da7387
                                           grpc_slice slice, int is_last);
 
 /* Test-only function for disabling ping ack */
