--- conflicted
+++ resolved
@@ -25,21 +25,11 @@
 
 namespace grpc_impl {
 
-<<<<<<< HEAD
 class ChannelArguments;
+class ServerBuilder;
+class ServerInitializer;
 }  // namespace grpc_impl
 namespace grpc {
-
-class ServerBuilder;
-class ServerInitializer;
-=======
-class ServerInitializer;
-}
-namespace grpc {
-
-class ServerBuilder;
-class ChannelArguments;
->>>>>>> af283b31
 
 /// This interface is meant for internal usage only. Implementations of this
 /// interface should add themselves to a \a ServerBuilder instance through the
