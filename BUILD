# gRPC Bazel BUILD file.
#
# Copyright 2016 gRPC authors.
#
# Licensed under the Apache License, Version 2.0 (the "License");
# you may not use this file except in compliance with the License.
# You may obtain a copy of the License at
#
#     http://www.apache.org/licenses/LICENSE-2.0
#
# Unless required by applicable law or agreed to in writing, software
# distributed under the License is distributed on an "AS IS" BASIS,
# WITHOUT WARRANTIES OR CONDITIONS OF ANY KIND, either express or implied.
# See the License for the specific language governing permissions and
# limitations under the License.

licenses(["notice"])  # Apache v2

exports_files(["LICENSE"])

package(
    default_visibility = ["//visibility:public"],
    features = [
        "-layering_check",
        "-parse_headers",
    ],
)

load(
    "//bazel:grpc_build_system.bzl",
    "grpc_cc_library",
    "grpc_proto_plugin",
    "grpc_generate_one_off_targets",
)

config_setting(
    name = "grpc_no_ares",
    values = {"define": "grpc_no_ares=true"},
)

config_setting(
    name = "grpc_allow_exceptions",
    values = {"define": "GRPC_ALLOW_EXCEPTIONS=1"},
)

config_setting(
    name = "grpc_disallow_exceptions",
    values = {"define": "GRPC_ALLOW_EXCEPTIONS=0"},
)

config_setting(
    name = "remote_execution",
    values = {"define": "GRPC_PORT_ISOLATED_RUNTIME=1"},
)

config_setting(
    name = "windows",
    values = {"cpu": "x64_windows"},
)

config_setting(
    name = "windows_msvc",
    values = {"cpu": "x64_windows_msvc"},
)

# This should be updated along with build.yaml
g_stands_for = "gorgeous"

core_version = "6.0.0-dev"

version = "1.11.0-dev"

GPR_PUBLIC_HDRS = [
    "include/grpc/support/alloc.h",
    "include/grpc/support/atm.h",
    "include/grpc/support/atm_gcc_atomic.h",
    "include/grpc/support/atm_gcc_sync.h",
    "include/grpc/support/atm_windows.h",
    "include/grpc/support/cpu.h",
    "include/grpc/support/log.h",
    "include/grpc/support/log_windows.h",
    "include/grpc/support/port_platform.h",
    "include/grpc/support/string_util.h",
    "include/grpc/support/sync.h",
    "include/grpc/support/sync_custom.h",
    "include/grpc/support/sync_generic.h",
    "include/grpc/support/sync_posix.h",
    "include/grpc/support/sync_windows.h",
    "include/grpc/support/thd_id.h",
    "include/grpc/support/time.h",
]

GRPC_PUBLIC_HDRS = [
    "include/grpc/byte_buffer.h",
    "include/grpc/byte_buffer_reader.h",
    "include/grpc/compression.h",
    "include/grpc/fork.h",
    "include/grpc/grpc.h",
    "include/grpc/grpc_posix.h",
    "include/grpc/grpc_security_constants.h",
    "include/grpc/load_reporting.h",
    "include/grpc/slice.h",
    "include/grpc/slice_buffer.h",
    "include/grpc/status.h",
    "include/grpc/support/workaround_list.h",
]

GRPC_SECURE_PUBLIC_HDRS = [
    "include/grpc/grpc_security.h",
]

# TODO(ctiller): layer grpc atop grpc_unsecure, layer grpc++ atop grpc++_unsecure
GRPCXX_SRCS = [
    "src/cpp/client/channel_cc.cc",
    "src/cpp/client/client_context.cc",
    "src/cpp/client/create_channel.cc",
    "src/cpp/client/create_channel_internal.cc",
    "src/cpp/client/create_channel_posix.cc",
    "src/cpp/client/credentials_cc.cc",
    "src/cpp/client/generic_stub.cc",
    "src/cpp/common/alarm.cc",
    "src/cpp/common/channel_arguments.cc",
    "src/cpp/common/channel_filter.cc",
    "src/cpp/common/completion_queue_cc.cc",
    "src/cpp/common/core_codegen.cc",
    "src/cpp/common/resource_quota_cc.cc",
    "src/cpp/common/rpc_method.cc",
    "src/cpp/common/version_cc.cc",
    "src/cpp/server/async_generic_service.cc",
    "src/cpp/server/channel_argument_option.cc",
    "src/cpp/server/create_default_thread_pool.cc",
    "src/cpp/server/dynamic_thread_pool.cc",
    "src/cpp/server/health/default_health_check_service.cc",
    "src/cpp/server/health/health.pb.c",
    "src/cpp/server/health/health_check_service.cc",
    "src/cpp/server/health/health_check_service_server_builder_option.cc",
    "src/cpp/server/server_builder.cc",
    "src/cpp/server/server_cc.cc",
    "src/cpp/server/server_context.cc",
    "src/cpp/server/server_credentials.cc",
    "src/cpp/server/server_posix.cc",
    "src/cpp/thread_manager/thread_manager.cc",
    "src/cpp/util/byte_buffer_cc.cc",
    "src/cpp/util/slice_cc.cc",
    "src/cpp/util/status.cc",
    "src/cpp/util/string_ref.cc",
    "src/cpp/util/time_cc.cc",
]

GRPCXX_HDRS = [
    "src/cpp/client/create_channel_internal.h",
    "src/cpp/common/channel_filter.h",
    "src/cpp/server/dynamic_thread_pool.h",
    "src/cpp/server/health/default_health_check_service.h",
    "src/cpp/server/health/health.pb.h",
    "src/cpp/server/thread_pool_interface.h",
    "src/cpp/thread_manager/thread_manager.h",
]

GRPCXX_PUBLIC_HDRS = [
    "include/grpc++/alarm.h",
    "include/grpc++/channel.h",
    "include/grpc++/client_context.h",
    "include/grpc++/completion_queue.h",
    "include/grpc++/create_channel.h",
    "include/grpc++/create_channel_posix.h",
    "include/grpc++/ext/health_check_service_server_builder_option.h",
    "include/grpc++/generic/async_generic_service.h",
    "include/grpc++/generic/generic_stub.h",
    "include/grpc++/grpc++.h",
    "include/grpc++/health_check_service_interface.h",
    "include/grpc++/impl/call.h",
    "include/grpc++/impl/channel_argument_option.h",
    "include/grpc++/impl/client_unary_call.h",
    "include/grpc++/impl/codegen/core_codegen.h",
    "include/grpc++/impl/grpc_library.h",
    "include/grpc++/impl/method_handler_impl.h",
    "include/grpc++/impl/rpc_method.h",
    "include/grpc++/impl/rpc_service_method.h",
    "include/grpc++/impl/serialization_traits.h",
    "include/grpc++/impl/server_builder_option.h",
    "include/grpc++/impl/server_builder_plugin.h",
    "include/grpc++/impl/server_initializer.h",
    "include/grpc++/impl/service_type.h",
    "include/grpc++/impl/sync_cxx11.h",
    "include/grpc++/impl/sync_no_cxx11.h",
    "include/grpc++/resource_quota.h",
    "include/grpc++/security/auth_context.h",
    "include/grpc++/security/auth_metadata_processor.h",
    "include/grpc++/security/credentials.h",
    "include/grpc++/security/server_credentials.h",
    "include/grpc++/server.h",
    "include/grpc++/server_builder.h",
    "include/grpc++/server_context.h",
    "include/grpc++/server_posix.h",
    "include/grpc++/support/async_stream.h",
    "include/grpc++/support/async_unary_call.h",
    "include/grpc++/support/byte_buffer.h",
    "include/grpc++/support/channel_arguments.h",
    "include/grpc++/support/config.h",
    "include/grpc++/support/slice.h",
    "include/grpc++/support/status.h",
    "include/grpc++/support/status_code_enum.h",
    "include/grpc++/support/string_ref.h",
    "include/grpc++/support/stub_options.h",
    "include/grpc++/support/sync_stream.h",
    "include/grpc++/support/time.h",
    "include/grpcpp/alarm.h",
    "include/grpcpp/channel.h",
    "include/grpcpp/client_context.h",
    "include/grpcpp/completion_queue.h",
    "include/grpcpp/create_channel.h",
    "include/grpcpp/create_channel_posix.h",
    "include/grpcpp/ext/health_check_service_server_builder_option.h",
    "include/grpcpp/generic/async_generic_service.h",
    "include/grpcpp/generic/generic_stub.h",
    "include/grpcpp/grpcpp.h",
    "include/grpcpp/health_check_service_interface.h",
    "include/grpcpp/impl/call.h",
    "include/grpcpp/impl/channel_argument_option.h",
    "include/grpcpp/impl/client_unary_call.h",
    "include/grpcpp/impl/codegen/core_codegen.h",
    "include/grpcpp/impl/grpc_library.h",
    "include/grpcpp/impl/method_handler_impl.h",
    "include/grpcpp/impl/rpc_method.h",
    "include/grpcpp/impl/rpc_service_method.h",
    "include/grpcpp/impl/serialization_traits.h",
    "include/grpcpp/impl/server_builder_option.h",
    "include/grpcpp/impl/server_builder_plugin.h",
    "include/grpcpp/impl/server_initializer.h",
    "include/grpcpp/impl/service_type.h",
    "include/grpcpp/impl/sync_cxx11.h",
    "include/grpcpp/impl/sync_no_cxx11.h",
    "include/grpcpp/resource_quota.h",
    "include/grpcpp/security/auth_context.h",
    "include/grpcpp/security/auth_metadata_processor.h",
    "include/grpcpp/security/credentials.h",
    "include/grpcpp/security/server_credentials.h",
    "include/grpcpp/server.h",
    "include/grpcpp/server_builder.h",
    "include/grpcpp/server_context.h",
    "include/grpcpp/server_posix.h",
    "include/grpcpp/support/async_stream.h",
    "include/grpcpp/support/async_unary_call.h",
    "include/grpcpp/support/byte_buffer.h",
    "include/grpcpp/support/channel_arguments.h",
    "include/grpcpp/support/config.h",
    "include/grpcpp/support/slice.h",
    "include/grpcpp/support/status.h",
    "include/grpcpp/support/status_code_enum.h",
    "include/grpcpp/support/string_ref.h",
    "include/grpcpp/support/stub_options.h",
    "include/grpcpp/support/sync_stream.h",
    "include/grpcpp/support/time.h",
]

grpc_cc_library(
    name = "gpr",
    language = "c++",
    public_hdrs = GPR_PUBLIC_HDRS,
    standalone = True,
    deps = [
        "gpr_base",
    ],
)

grpc_cc_library(
    name = "grpc_unsecure",
    srcs = [
        "src/core/lib/surface/init.cc",
        "src/core/lib/surface/init_unsecure.cc",
        "src/core/plugin_registry/grpc_unsecure_plugin_registry.cc",
    ],
    language = "c++",
    public_hdrs = GRPC_PUBLIC_HDRS,
    standalone = True,
    deps = [
        "grpc_common",
        "grpc_lb_policy_grpclb",
    ],
)

grpc_cc_library(
    name = "grpc",
    srcs = [
        "src/core/lib/surface/init.cc",
        "src/core/plugin_registry/grpc_plugin_registry.cc",
    ],
    language = "c++",
    public_hdrs = GRPC_PUBLIC_HDRS + GRPC_SECURE_PUBLIC_HDRS,
    standalone = True,
    deps = [
        "grpc_common",
        "grpc_lb_policy_grpclb_secure",
        "grpc_secure",
        "grpc_transport_chttp2_client_secure",
        "grpc_transport_chttp2_server_secure",
    ],
)

grpc_cc_library(
    name = "grpc_cronet",
    srcs = [
        "src/core/lib/surface/init.cc",
        "src/core/plugin_registry/grpc_cronet_plugin_registry.cc",
    ],
    language = "c++",
    deps = [
        "grpc_base",
        "grpc_http_filters",
        "grpc_transport_chttp2_client_secure",
        "grpc_transport_cronet_client_secure",
    ],
)

grpc_cc_library(
    name = "grpc++_public_hdrs",
    hdrs = GRPCXX_PUBLIC_HDRS,
)

grpc_cc_library(
    name = "grpc++",
    srcs = [
        "src/cpp/client/insecure_credentials.cc",
        "src/cpp/client/secure_credentials.cc",
        "src/cpp/common/auth_property_iterator.cc",
        "src/cpp/common/secure_auth_context.cc",
        "src/cpp/common/secure_channel_arguments.cc",
        "src/cpp/common/secure_create_auth_context.cc",
        "src/cpp/server/insecure_server_credentials.cc",
        "src/cpp/server/secure_server_credentials.cc",
    ],
    hdrs = [
        "src/cpp/client/secure_credentials.h",
        "src/cpp/common/secure_auth_context.h",
        "src/cpp/server/secure_server_credentials.h",
    ],
    language = "c++",
    public_hdrs = GRPCXX_PUBLIC_HDRS,
    standalone = True,
    deps = [
        "gpr",
        "grpc",
        "grpc++_base",
        "grpc++_codegen_base",
        "grpc++_codegen_base_src",
        "grpc++_codegen_proto",
    ],
)

grpc_cc_library(
    name = "grpc++_unsecure",
    srcs = [
        "src/cpp/client/insecure_credentials.cc",
        "src/cpp/common/insecure_create_auth_context.cc",
        "src/cpp/server/insecure_server_credentials.cc",
    ],
    language = "c++",
    standalone = True,
    deps = [
        "gpr",
        "grpc++_base_unsecure",
        "grpc++_codegen_base",
        "grpc++_codegen_base_src",
        "grpc++_codegen_proto",
        "grpc_unsecure",
    ],
)

grpc_cc_library(
    name = "grpc++_error_details",
    srcs = [
        "src/cpp/util/error_details.cc",
    ],
    hdrs = [
        "include/grpc++/support/error_details.h",
        "include/grpcpp/support/error_details.h",
    ],
    language = "c++",
    standalone = True,
    deps = [
        "grpc++",
        "//src/proto/grpc/status:status_proto",
    ],
)

grpc_cc_library(
    name = "grpc_plugin_support",
    srcs = [
        "src/compiler/cpp_generator.cc",
        "src/compiler/csharp_generator.cc",
        "src/compiler/node_generator.cc",
        "src/compiler/objective_c_generator.cc",
        "src/compiler/php_generator.cc",
        "src/compiler/python_generator.cc",
        "src/compiler/ruby_generator.cc",
    ],
    hdrs = [
        "src/compiler/config.h",
        "src/compiler/cpp_generator.h",
        "src/compiler/cpp_generator_helpers.h",
        "src/compiler/csharp_generator.h",
        "src/compiler/csharp_generator_helpers.h",
        "src/compiler/generator_helpers.h",
        "src/compiler/node_generator.h",
        "src/compiler/node_generator_helpers.h",
        "src/compiler/objective_c_generator.h",
        "src/compiler/objective_c_generator_helpers.h",
        "src/compiler/php_generator.h",
        "src/compiler/php_generator_helpers.h",
        "src/compiler/protobuf_plugin.h",
        "src/compiler/python_generator.h",
        "src/compiler/python_generator_helpers.h",
        "src/compiler/python_private_generator.h",
        "src/compiler/ruby_generator.h",
        "src/compiler/ruby_generator_helpers-inl.h",
        "src/compiler/ruby_generator_map-inl.h",
        "src/compiler/ruby_generator_string-inl.h",
        "src/compiler/schema_interface.h",
    ],
    external_deps = [
        "protobuf_clib",
    ],
    language = "c++",
    deps = [
        "grpc++_config_proto",
    ],
)

grpc_proto_plugin(
    name = "grpc_cpp_plugin",
    srcs = ["src/compiler/cpp_plugin.cc"],
    deps = [":grpc_plugin_support"],
)

grpc_proto_plugin(
    name = "grpc_csharp_plugin",
    srcs = ["src/compiler/csharp_plugin.cc"],
    deps = [":grpc_plugin_support"],
)

grpc_proto_plugin(
    name = "grpc_node_plugin",
    srcs = ["src/compiler/node_plugin.cc"],
    deps = [":grpc_plugin_support"],
)

grpc_proto_plugin(
    name = "grpc_objective_c_plugin",
    srcs = ["src/compiler/objective_c_plugin.cc"],
    deps = [":grpc_plugin_support"],
)

grpc_proto_plugin(
    name = "grpc_php_plugin",
    srcs = ["src/compiler/php_plugin.cc"],
    deps = [":grpc_plugin_support"],
)

grpc_proto_plugin(
    name = "grpc_python_plugin",
    srcs = ["src/compiler/python_plugin.cc"],
    deps = [":grpc_plugin_support"],
)

grpc_proto_plugin(
    name = "grpc_ruby_plugin",
    srcs = ["src/compiler/ruby_plugin.cc"],
    deps = [":grpc_plugin_support"],
)

grpc_cc_library(
    name = "grpc_csharp_ext",
    srcs = [
        "src/csharp/ext/grpc_csharp_ext.c",
    ],
    language = "csharp",
    deps = [
        "gpr",
        "grpc",
    ],
)

grpc_cc_library(
    name = "census",
    srcs = [
        "src/core/ext/census/grpc_context.cc",
    ],
    external_deps = [
        "nanopb",
    ],
    language = "c++",
    public_hdrs = [
        "include/grpc/census.h",
    ],
    deps = [
        "grpc_base",
    ],
)

grpc_cc_library(
    name = "gpr_base",
    srcs = [
        "src/core/lib/gpr/alloc.cc",
        "src/core/lib/gpr/arena.cc",
        "src/core/lib/gpr/atm.cc",
        "src/core/lib/gpr/cpu_iphone.cc",
        "src/core/lib/gpr/cpu_linux.cc",
        "src/core/lib/gpr/cpu_posix.cc",
        "src/core/lib/gpr/cpu_windows.cc",
        "src/core/lib/gpr/env_linux.cc",
        "src/core/lib/gpr/env_posix.cc",
        "src/core/lib/gpr/env_windows.cc",
        "src/core/lib/gpr/fork.cc",
        "src/core/lib/gpr/host_port.cc",
        "src/core/lib/gpr/log.cc",
        "src/core/lib/gpr/log_android.cc",
        "src/core/lib/gpr/log_linux.cc",
        "src/core/lib/gpr/log_posix.cc",
        "src/core/lib/gpr/log_windows.cc",
        "src/core/lib/gpr/mpscq.cc",
        "src/core/lib/gpr/murmur_hash.cc",
        "src/core/lib/gpr/string.cc",
        "src/core/lib/gpr/string_posix.cc",
        "src/core/lib/gpr/string_util_windows.cc",
        "src/core/lib/gpr/string_windows.cc",
        "src/core/lib/gpr/sync.cc",
        "src/core/lib/gpr/sync_posix.cc",
        "src/core/lib/gpr/sync_windows.cc",
        "src/core/lib/gpr/thd.cc",
        "src/core/lib/gpr/thd_posix.cc",
        "src/core/lib/gpr/thd_windows.cc",
        "src/core/lib/gpr/time.cc",
        "src/core/lib/gpr/time_posix.cc",
        "src/core/lib/gpr/time_precise.cc",
        "src/core/lib/gpr/time_windows.cc",
        "src/core/lib/gpr/tls_pthread.cc",
        "src/core/lib/gpr/tmpfile_msys.cc",
        "src/core/lib/gpr/tmpfile_posix.cc",
        "src/core/lib/gpr/tmpfile_windows.cc",
        "src/core/lib/gpr/wrap_memcpy.cc",
        "src/core/lib/profiling/basic_timers.cc",
        "src/core/lib/profiling/stap_timers.cc",
    ],
    hdrs = [
        "src/core/lib/gpr/arena.h",
        "src/core/lib/gpr/env.h",
        "src/core/lib/gpr/fork.h",
        "src/core/lib/gpr/host_port.h",
        "src/core/lib/gpr/mpscq.h",
        "src/core/lib/gpr/murmur_hash.h",
        "src/core/lib/gpr/spinlock.h",
        "src/core/lib/gpr/string.h",
        "src/core/lib/gpr/string_windows.h",
        "src/core/lib/gpr/thd.h",
        "src/core/lib/gpr/time_precise.h",
        "src/core/lib/gpr/tls.h",
        "src/core/lib/gpr/tls_gcc.h",
        "src/core/lib/gpr/tls_msvc.h",
        "src/core/lib/gpr/tls_pthread.h",
        "src/core/lib/gpr/tmpfile.h",
        "src/core/lib/gpr/useful.h",
        "src/core/lib/profiling/timers.h",
    ],
    language = "c++",
    public_hdrs = GPR_PUBLIC_HDRS,
    deps = [
        "gpr_codegen",
    ],
)

grpc_cc_library(
    name = "gpr_codegen",
    language = "c++",
    public_hdrs = [
        "include/grpc/impl/codegen/atm.h",
        "include/grpc/impl/codegen/atm_gcc_atomic.h",
        "include/grpc/impl/codegen/atm_gcc_sync.h",
        "include/grpc/impl/codegen/atm_windows.h",
        "include/grpc/impl/codegen/fork.h",
        "include/grpc/impl/codegen/gpr_slice.h",
        "include/grpc/impl/codegen/gpr_types.h",
        "include/grpc/impl/codegen/port_platform.h",
        "include/grpc/impl/codegen/sync.h",
        "include/grpc/impl/codegen/sync_custom.h",
        "include/grpc/impl/codegen/sync_generic.h",
        "include/grpc/impl/codegen/sync_posix.h",
        "include/grpc/impl/codegen/sync_windows.h",
    ],
)

grpc_cc_library(
    name = "grpc_trace",
    srcs = ["src/core/lib/debug/trace.cc"],
    hdrs = ["src/core/lib/debug/trace.h"],
    language = "c++",
    public_hdrs = GRPC_PUBLIC_HDRS,
    deps = [
        "grpc_codegen",
        ":gpr",
    ],
)

grpc_cc_library(
    name = "gpr++_base",
    language = "c++",
    public_hdrs = [
        "src/core/lib/gprpp/abstract.h",
        "src/core/lib/gprpp/manual_constructor.h",
        "src/core/lib/gprpp/memory.h",
    ],
)

grpc_cc_library(
    name = "atomic",
    hdrs = [
        "src/core/lib/gprpp/atomic_with_atm.h",
        "src/core/lib/gprpp/atomic_with_std.h",
    ],
    language = "c++",
    public_hdrs = [
        "src/core/lib/gprpp/atomic.h",
    ],
    deps = [
        "gpr",
    ],
)

grpc_cc_library(
    name = "inlined_vector",
    language = "c++",
    public_hdrs = [
        "src/core/lib/gprpp/inlined_vector.h",
    ],
    deps = [
        "gpr++_base",
    ],
)

grpc_cc_library(
    name = "debug_location",
    language = "c++",
    public_hdrs = ["src/core/lib/gprpp/debug_location.h"],
)

grpc_cc_library(
    name = "orphanable",
    language = "c++",
    public_hdrs = ["src/core/lib/gprpp/orphanable.h"],
    deps = [
        "debug_location",
        "gpr++_base",
        "grpc_trace",
        "ref_counted_ptr",
    ],
)

grpc_cc_library(
    name = "ref_counted",
    language = "c++",
    public_hdrs = ["src/core/lib/gprpp/ref_counted.h"],
    deps = [
        "debug_location",
        "gpr++_base",
        "grpc_trace",
        "ref_counted_ptr",
    ],
)

grpc_cc_library(
    name = "ref_counted_ptr",
    language = "c++",
    public_hdrs = ["src/core/lib/gprpp/ref_counted_ptr.h"],
    deps = [
        "gpr++_base",
    ],
)

grpc_cc_library(
    name = "grpc_base_c",
    srcs = [
        "src/core/lib/avl/avl.cc",
        "src/core/lib/backoff/backoff.cc",
        "src/core/lib/channel/channel_args.cc",
        "src/core/lib/channel/channel_stack.cc",
        "src/core/lib/channel/channel_stack_builder.cc",
        "src/core/lib/channel/channel_tracer.cc",
        "src/core/lib/channel/connected_channel.cc",
        "src/core/lib/channel/object_registry.cc",
        "src/core/lib/channel/handshaker.cc",
        "src/core/lib/channel/handshaker_factory.cc",
        "src/core/lib/channel/handshaker_registry.cc",
        "src/core/lib/compression/compression.cc",
        "src/core/lib/compression/compression_internal.cc",
        "src/core/lib/compression/message_compress.cc",
        "src/core/lib/compression/stream_compression.cc",
        "src/core/lib/compression/stream_compression_gzip.cc",
        "src/core/lib/compression/stream_compression_identity.cc",
        "src/core/lib/debug/stats.cc",
        "src/core/lib/debug/stats_data.cc",
        "src/core/lib/http/format_request.cc",
        "src/core/lib/http/httpcli.cc",
        "src/core/lib/http/parser.cc",
        "src/core/lib/iomgr/call_combiner.cc",
        "src/core/lib/iomgr/combiner.cc",
        "src/core/lib/iomgr/endpoint.cc",
        "src/core/lib/iomgr/endpoint_pair_posix.cc",
        "src/core/lib/iomgr/endpoint_pair_uv.cc",
        "src/core/lib/iomgr/endpoint_pair_windows.cc",
        "src/core/lib/iomgr/error.cc",
        "src/core/lib/iomgr/ev_epoll1_linux.cc",
        "src/core/lib/iomgr/ev_epollex_linux.cc",
        "src/core/lib/iomgr/ev_epollsig_linux.cc",
        "src/core/lib/iomgr/ev_poll_posix.cc",
        "src/core/lib/iomgr/ev_posix.cc",
        "src/core/lib/iomgr/ev_windows.cc",
        "src/core/lib/iomgr/exec_ctx.cc",
        "src/core/lib/iomgr/executor.cc",
        "src/core/lib/iomgr/fork_posix.cc",
        "src/core/lib/iomgr/fork_windows.cc",
        "src/core/lib/iomgr/gethostname_fallback.cc",
        "src/core/lib/iomgr/gethostname_host_name_max.cc",
        "src/core/lib/iomgr/gethostname_sysconf.cc",
        "src/core/lib/iomgr/iocp_windows.cc",
        "src/core/lib/iomgr/iomgr.cc",
        "src/core/lib/iomgr/iomgr_posix.cc",
        "src/core/lib/iomgr/iomgr_uv.cc",
        "src/core/lib/iomgr/iomgr_windows.cc",
        "src/core/lib/iomgr/is_epollexclusive_available.cc",
        "src/core/lib/iomgr/load_file.cc",
        "src/core/lib/iomgr/lockfree_event.cc",
        "src/core/lib/iomgr/network_status_tracker.cc",
        "src/core/lib/iomgr/polling_entity.cc",
        "src/core/lib/iomgr/pollset_set_uv.cc",
        "src/core/lib/iomgr/pollset_set_windows.cc",
        "src/core/lib/iomgr/pollset_uv.cc",
        "src/core/lib/iomgr/pollset_windows.cc",
        "src/core/lib/iomgr/resolve_address_posix.cc",
        "src/core/lib/iomgr/resolve_address_uv.cc",
        "src/core/lib/iomgr/resolve_address_windows.cc",
        "src/core/lib/iomgr/resource_quota.cc",
        "src/core/lib/iomgr/sockaddr_utils.cc",
        "src/core/lib/iomgr/socket_factory_posix.cc",
        "src/core/lib/iomgr/socket_mutator.cc",
        "src/core/lib/iomgr/socket_utils_common_posix.cc",
        "src/core/lib/iomgr/socket_utils_linux.cc",
        "src/core/lib/iomgr/socket_utils_posix.cc",
        "src/core/lib/iomgr/socket_utils_uv.cc",
        "src/core/lib/iomgr/socket_utils_windows.cc",
        "src/core/lib/iomgr/socket_windows.cc",
        "src/core/lib/iomgr/tcp_client_posix.cc",
        "src/core/lib/iomgr/tcp_client_uv.cc",
        "src/core/lib/iomgr/tcp_client_windows.cc",
        "src/core/lib/iomgr/tcp_posix.cc",
        "src/core/lib/iomgr/tcp_server_posix.cc",
        "src/core/lib/iomgr/tcp_server_utils_posix_common.cc",
        "src/core/lib/iomgr/tcp_server_utils_posix_ifaddrs.cc",
        "src/core/lib/iomgr/tcp_server_utils_posix_noifaddrs.cc",
        "src/core/lib/iomgr/tcp_server_uv.cc",
        "src/core/lib/iomgr/tcp_server_windows.cc",
        "src/core/lib/iomgr/tcp_uv.cc",
        "src/core/lib/iomgr/tcp_windows.cc",
        "src/core/lib/iomgr/time_averaged_stats.cc",
        "src/core/lib/iomgr/timer_generic.cc",
        "src/core/lib/iomgr/timer_heap.cc",
        "src/core/lib/iomgr/timer_manager.cc",
        "src/core/lib/iomgr/timer_uv.cc",
        "src/core/lib/iomgr/udp_server.cc",
        "src/core/lib/iomgr/unix_sockets_posix.cc",
        "src/core/lib/iomgr/unix_sockets_posix_noop.cc",
        "src/core/lib/iomgr/wakeup_fd_cv.cc",
        "src/core/lib/iomgr/wakeup_fd_eventfd.cc",
        "src/core/lib/iomgr/wakeup_fd_nospecial.cc",
        "src/core/lib/iomgr/wakeup_fd_pipe.cc",
        "src/core/lib/iomgr/wakeup_fd_posix.cc",
        "src/core/lib/json/json.cc",
        "src/core/lib/json/json_reader.cc",
        "src/core/lib/json/json_string.cc",
        "src/core/lib/json/json_writer.cc",
        "src/core/lib/slice/b64.cc",
        "src/core/lib/slice/percent_encoding.cc",
        "src/core/lib/slice/slice.cc",
        "src/core/lib/slice/slice_buffer.cc",
        "src/core/lib/slice/slice_intern.cc",
        "src/core/lib/slice/slice_string_helpers.cc",
        "src/core/lib/surface/api_trace.cc",
        "src/core/lib/surface/byte_buffer.cc",
        "src/core/lib/surface/byte_buffer_reader.cc",
        "src/core/lib/surface/call.cc",
        "src/core/lib/surface/call_details.cc",
        "src/core/lib/surface/call_log_batch.cc",
        "src/core/lib/surface/channel.cc",
        "src/core/lib/surface/channel_init.cc",
        "src/core/lib/surface/channel_ping.cc",
        "src/core/lib/surface/channel_stack_type.cc",
        "src/core/lib/surface/completion_queue.cc",
        "src/core/lib/surface/completion_queue_factory.cc",
        "src/core/lib/surface/event_string.cc",
        "src/core/lib/surface/metadata_array.cc",
        "src/core/lib/surface/server.cc",
        "src/core/lib/surface/validate_metadata.cc",
        "src/core/lib/surface/version.cc",
        "src/core/lib/transport/bdp_estimator.cc",
        "src/core/lib/transport/byte_stream.cc",
        "src/core/lib/transport/connectivity_state.cc",
        "src/core/lib/transport/error_utils.cc",
        "src/core/lib/transport/metadata.cc",
        "src/core/lib/transport/metadata_batch.cc",
        "src/core/lib/transport/pid_controller.cc",
        "src/core/lib/transport/service_config.cc",
        "src/core/lib/transport/static_metadata.cc",
        "src/core/lib/transport/status_conversion.cc",
        "src/core/lib/transport/status_metadata.cc",
        "src/core/lib/transport/timeout_encoding.cc",
        "src/core/lib/transport/transport.cc",
        "src/core/lib/transport/transport_op_string.cc",
    ],
    hdrs = [
        "src/core/lib/avl/avl.h",
        "src/core/lib/backoff/backoff.h",
        "src/core/lib/channel/channel_args.h",
        "src/core/lib/channel/channel_stack.h",
        "src/core/lib/channel/channel_stack_builder.h",
        "src/core/lib/channel/channel_tracer.h",
        "src/core/lib/channel/connected_channel.h",
        "src/core/lib/channel/context.h",
        "src/core/lib/channel/object_registry.h",
        "src/core/lib/channel/handshaker.h",
        "src/core/lib/channel/handshaker_factory.h",
        "src/core/lib/channel/handshaker_registry.h",
        "src/core/lib/compression/algorithm_metadata.h",
        "src/core/lib/compression/compression_internal.h",
        "src/core/lib/compression/message_compress.h",
        "src/core/lib/compression/stream_compression.h",
        "src/core/lib/compression/stream_compression_gzip.h",
        "src/core/lib/compression/stream_compression_identity.h",
        "src/core/lib/debug/stats.h",
        "src/core/lib/debug/stats_data.h",
        "src/core/lib/http/format_request.h",
        "src/core/lib/http/httpcli.h",
        "src/core/lib/http/parser.h",
        "src/core/lib/iomgr/block_annotate.h",
        "src/core/lib/iomgr/call_combiner.h",
        "src/core/lib/iomgr/closure.h",
        "src/core/lib/iomgr/combiner.h",
        "src/core/lib/iomgr/endpoint.h",
        "src/core/lib/iomgr/endpoint_pair.h",
        "src/core/lib/iomgr/error.h",
        "src/core/lib/iomgr/error_internal.h",
        "src/core/lib/iomgr/ev_epoll1_linux.h",
        "src/core/lib/iomgr/ev_epollex_linux.h",
        "src/core/lib/iomgr/ev_epollsig_linux.h",
        "src/core/lib/iomgr/ev_poll_posix.h",
        "src/core/lib/iomgr/ev_posix.h",
        "src/core/lib/iomgr/exec_ctx.h",
        "src/core/lib/iomgr/executor.h",
        "src/core/lib/iomgr/gethostname.h",
        "src/core/lib/iomgr/iocp_windows.h",
        "src/core/lib/iomgr/iomgr.h",
        "src/core/lib/iomgr/iomgr_internal.h",
        "src/core/lib/iomgr/iomgr_posix.h",
        "src/core/lib/iomgr/iomgr_uv.h",
        "src/core/lib/iomgr/is_epollexclusive_available.h",
        "src/core/lib/iomgr/load_file.h",
        "src/core/lib/iomgr/lockfree_event.h",
        "src/core/lib/iomgr/nameser.h",
        "src/core/lib/iomgr/network_status_tracker.h",
        "src/core/lib/iomgr/polling_entity.h",
        "src/core/lib/iomgr/pollset.h",
        "src/core/lib/iomgr/pollset_set.h",
        "src/core/lib/iomgr/pollset_set_windows.h",
        "src/core/lib/iomgr/pollset_uv.h",
        "src/core/lib/iomgr/pollset_windows.h",
        "src/core/lib/iomgr/port.h",
        "src/core/lib/iomgr/resolve_address.h",
        "src/core/lib/iomgr/resource_quota.h",
        "src/core/lib/iomgr/sockaddr.h",
        "src/core/lib/iomgr/sockaddr_posix.h",
        "src/core/lib/iomgr/sockaddr_utils.h",
        "src/core/lib/iomgr/sockaddr_windows.h",
        "src/core/lib/iomgr/socket_factory_posix.h",
        "src/core/lib/iomgr/socket_mutator.h",
        "src/core/lib/iomgr/socket_utils.h",
        "src/core/lib/iomgr/socket_utils_posix.h",
        "src/core/lib/iomgr/socket_windows.h",
        "src/core/lib/iomgr/sys_epoll_wrapper.h",
        "src/core/lib/iomgr/tcp_client.h",
        "src/core/lib/iomgr/tcp_client_posix.h",
        "src/core/lib/iomgr/tcp_posix.h",
        "src/core/lib/iomgr/tcp_server.h",
        "src/core/lib/iomgr/tcp_server_utils_posix.h",
        "src/core/lib/iomgr/tcp_uv.h",
        "src/core/lib/iomgr/tcp_windows.h",
        "src/core/lib/iomgr/time_averaged_stats.h",
        "src/core/lib/iomgr/timer.h",
        "src/core/lib/iomgr/timer_generic.h",
        "src/core/lib/iomgr/timer_heap.h",
        "src/core/lib/iomgr/timer_manager.h",
        "src/core/lib/iomgr/timer_uv.h",
        "src/core/lib/iomgr/udp_server.h",
        "src/core/lib/iomgr/unix_sockets_posix.h",
        "src/core/lib/iomgr/wakeup_fd_cv.h",
        "src/core/lib/iomgr/wakeup_fd_pipe.h",
        "src/core/lib/iomgr/wakeup_fd_posix.h",
        "src/core/lib/json/json.h",
        "src/core/lib/json/json_common.h",
        "src/core/lib/json/json_reader.h",
        "src/core/lib/json/json_writer.h",
        "src/core/lib/slice/b64.h",
        "src/core/lib/slice/percent_encoding.h",
        "src/core/lib/slice/slice_hash_table.h",
        "src/core/lib/slice/slice_internal.h",
        "src/core/lib/slice/slice_string_helpers.h",
        "src/core/lib/slice/slice_weak_hash_table.h",
        "src/core/lib/surface/api_trace.h",
        "src/core/lib/surface/call.h",
        "src/core/lib/surface/call_test_only.h",
        "src/core/lib/surface/channel.h",
        "src/core/lib/surface/channel_init.h",
        "src/core/lib/surface/channel_stack_type.h",
        "src/core/lib/surface/completion_queue.h",
        "src/core/lib/surface/completion_queue_factory.h",
        "src/core/lib/surface/event_string.h",
        "src/core/lib/surface/init.h",
        "src/core/lib/surface/lame_client.h",
        "src/core/lib/surface/server.h",
        "src/core/lib/surface/validate_metadata.h",
        "src/core/lib/transport/bdp_estimator.h",
        "src/core/lib/transport/byte_stream.h",
        "src/core/lib/transport/connectivity_state.h",
        "src/core/lib/transport/error_utils.h",
        "src/core/lib/transport/http2_errors.h",
        "src/core/lib/transport/metadata.h",
        "src/core/lib/transport/metadata_batch.h",
        "src/core/lib/transport/pid_controller.h",
        "src/core/lib/transport/service_config.h",
        "src/core/lib/transport/static_metadata.h",
        "src/core/lib/transport/status_conversion.h",
        "src/core/lib/transport/status_metadata.h",
        "src/core/lib/transport/timeout_encoding.h",
        "src/core/lib/transport/transport.h",
        "src/core/lib/transport/transport_impl.h",
    ],
    external_deps = [
        "zlib",
    ],
    language = "c++",
    public_hdrs = GRPC_PUBLIC_HDRS,
    deps = [
        "gpr++_base",
        "gpr_base",
        "grpc_codegen",
        "grpc_trace",
<<<<<<< HEAD
        ":ref_counted",
        ":ref_counted_ptr",
        ":debug_location",
=======
        "ref_counted",
        "ref_counted_ptr",
        "inlined_vector",
>>>>>>> c372f19b
    ],
)

grpc_cc_library(
    name = "grpc_base",
    srcs = [
        "src/core/lib/surface/lame_client.cc",
    ],
    language = "c++",
    deps = [
        "atomic",
        "grpc_base_c",
    ],
)

grpc_cc_library(
    name = "grpc_common",
    language = "c++",
    deps = [
        "grpc_base",
        # standard plugins
        "census",
        "grpc_deadline_filter",
        "grpc_lb_policy_pick_first",
        "grpc_lb_policy_round_robin",
        "grpc_server_load_reporting",
        "grpc_max_age_filter",
        "grpc_message_size_filter",
        "grpc_resolver_dns_ares",
        "grpc_resolver_fake",
        "grpc_resolver_dns_native",
        "grpc_resolver_sockaddr",
        "grpc_transport_chttp2_client_insecure",
        "grpc_transport_chttp2_server_insecure",
        "grpc_transport_inproc",
        "grpc_workaround_cronet_compression_filter",
        "grpc_server_backward_compatibility",
    ],
)

grpc_cc_library(
    name = "grpc_client_channel",
    srcs = [
        "src/core/ext/filters/client_channel/backup_poller.cc",
        "src/core/ext/filters/client_channel/channel_connectivity.cc",
        "src/core/ext/filters/client_channel/client_channel.cc",
        "src/core/ext/filters/client_channel/client_channel_factory.cc",
        "src/core/ext/filters/client_channel/client_channel_plugin.cc",
        "src/core/ext/filters/client_channel/connector.cc",
        "src/core/ext/filters/client_channel/http_connect_handshaker.cc",
        "src/core/ext/filters/client_channel/http_proxy.cc",
        "src/core/ext/filters/client_channel/lb_policy.cc",
        "src/core/ext/filters/client_channel/lb_policy_factory.cc",
        "src/core/ext/filters/client_channel/lb_policy_registry.cc",
        "src/core/ext/filters/client_channel/method_params.cc",
        "src/core/ext/filters/client_channel/parse_address.cc",
        "src/core/ext/filters/client_channel/proxy_mapper.cc",
        "src/core/ext/filters/client_channel/proxy_mapper_registry.cc",
        "src/core/ext/filters/client_channel/resolver.cc",
        "src/core/ext/filters/client_channel/resolver_registry.cc",
        "src/core/ext/filters/client_channel/retry_throttle.cc",
        "src/core/ext/filters/client_channel/status_util.cc",
        "src/core/ext/filters/client_channel/subchannel.cc",
        "src/core/ext/filters/client_channel/subchannel_index.cc",
        "src/core/ext/filters/client_channel/uri_parser.cc",
    ],
    hdrs = [
        "src/core/ext/filters/client_channel/backup_poller.h",
        "src/core/ext/filters/client_channel/client_channel.h",
        "src/core/ext/filters/client_channel/client_channel_factory.h",
        "src/core/ext/filters/client_channel/connector.h",
        "src/core/ext/filters/client_channel/http_connect_handshaker.h",
        "src/core/ext/filters/client_channel/http_proxy.h",
        "src/core/ext/filters/client_channel/lb_policy.h",
        "src/core/ext/filters/client_channel/lb_policy_factory.h",
        "src/core/ext/filters/client_channel/lb_policy_registry.h",
        "src/core/ext/filters/client_channel/method_params.h",
        "src/core/ext/filters/client_channel/parse_address.h",
        "src/core/ext/filters/client_channel/proxy_mapper.h",
        "src/core/ext/filters/client_channel/proxy_mapper_registry.h",
        "src/core/ext/filters/client_channel/resolver.h",
        "src/core/ext/filters/client_channel/resolver_factory.h",
        "src/core/ext/filters/client_channel/resolver_registry.h",
        "src/core/ext/filters/client_channel/retry_throttle.h",
        "src/core/ext/filters/client_channel/status_util.h",
        "src/core/ext/filters/client_channel/subchannel.h",
        "src/core/ext/filters/client_channel/subchannel_index.h",
        "src/core/ext/filters/client_channel/uri_parser.h",
    ],
    language = "c++",
    deps = [
        "gpr_base",
        "grpc_base",
        "grpc_deadline_filter",
        "inlined_vector",
        "orphanable",
        "ref_counted",
        "ref_counted_ptr",
    ],
)

grpc_cc_library(
    name = "grpc_max_age_filter",
    srcs = [
        "src/core/ext/filters/max_age/max_age_filter.cc",
    ],
    hdrs = [
        "src/core/ext/filters/max_age/max_age_filter.h",
    ],
    language = "c++",
    deps = [
        "grpc_base",
    ],
)

grpc_cc_library(
    name = "grpc_deadline_filter",
    srcs = [
        "src/core/ext/filters/deadline/deadline_filter.cc",
    ],
    hdrs = [
        "src/core/ext/filters/deadline/deadline_filter.h",
    ],
    language = "c++",
    deps = [
        "grpc_base",
    ],
)

grpc_cc_library(
    name = "grpc_message_size_filter",
    srcs = [
        "src/core/ext/filters/message_size/message_size_filter.cc",
    ],
    hdrs = [
        "src/core/ext/filters/message_size/message_size_filter.h",
    ],
    language = "c++",
    deps = [
        "grpc_base",
    ],
)

grpc_cc_library(
    name = "grpc_http_filters",
    srcs = [
        "src/core/ext/filters/http/client/http_client_filter.cc",
        "src/core/ext/filters/http/http_filters_plugin.cc",
        "src/core/ext/filters/http/message_compress/message_compress_filter.cc",
        "src/core/ext/filters/http/server/http_server_filter.cc",
    ],
    hdrs = [
        "src/core/ext/filters/http/client/http_client_filter.h",
        "src/core/ext/filters/http/message_compress/message_compress_filter.h",
        "src/core/ext/filters/http/server/http_server_filter.h",
    ],
    language = "c++",
    deps = [
        "grpc_base",
    ],
)

grpc_cc_library(
    name = "grpc_workaround_cronet_compression_filter",
    srcs = [
        "src/core/ext/filters/workarounds/workaround_cronet_compression_filter.cc",
    ],
    hdrs = [
        "src/core/ext/filters/workarounds/workaround_cronet_compression_filter.h",
    ],
    language = "c++",
    deps = [
        "grpc_base",
        "grpc_server_backward_compatibility",
    ],
)

grpc_cc_library(
    name = "grpc_codegen",
    language = "c++",
    public_hdrs = [
        "include/grpc/impl/codegen/byte_buffer.h",
        "include/grpc/impl/codegen/byte_buffer_reader.h",
        "include/grpc/impl/codegen/compression_types.h",
        "include/grpc/impl/codegen/connectivity_state.h",
        "include/grpc/impl/codegen/grpc_types.h",
        "include/grpc/impl/codegen/propagation_bits.h",
        "include/grpc/impl/codegen/status.h",
        "include/grpc/impl/codegen/slice.h",
    ],
    deps = [
        "gpr_codegen",
    ],
)

grpc_cc_library(
    name = "grpc_lb_policy_grpclb",
    srcs = [
        "src/core/ext/filters/client_channel/lb_policy/grpclb/client_load_reporting_filter.cc",
        "src/core/ext/filters/client_channel/lb_policy/grpclb/grpclb.cc",
        "src/core/ext/filters/client_channel/lb_policy/grpclb/grpclb_channel.cc",
        "src/core/ext/filters/client_channel/lb_policy/grpclb/grpclb_client_stats.cc",
        "src/core/ext/filters/client_channel/lb_policy/grpclb/load_balancer_api.cc",
        "src/core/ext/filters/client_channel/lb_policy/grpclb/proto/grpc/lb/v1/load_balancer.pb.c",
    ],
    hdrs = [
        "src/core/ext/filters/client_channel/lb_policy/grpclb/client_load_reporting_filter.h",
        "src/core/ext/filters/client_channel/lb_policy/grpclb/grpclb_channel.h",
        "src/core/ext/filters/client_channel/lb_policy/grpclb/grpclb_client_stats.h",
        "src/core/ext/filters/client_channel/lb_policy/grpclb/load_balancer_api.h",
        "src/core/ext/filters/client_channel/lb_policy/grpclb/proto/grpc/lb/v1/load_balancer.pb.h",
    ],
    external_deps = [
        "nanopb",
    ],
    language = "c++",
    deps = [
        "grpc_base",
        "grpc_client_channel",
        "grpc_resolver_fake",
    ],
)

grpc_cc_library(
    name = "grpc_lb_policy_grpclb_secure",
    srcs = [
        "src/core/ext/filters/client_channel/lb_policy/grpclb/client_load_reporting_filter.cc",
        "src/core/ext/filters/client_channel/lb_policy/grpclb/grpclb.cc",
        "src/core/ext/filters/client_channel/lb_policy/grpclb/grpclb_channel_secure.cc",
        "src/core/ext/filters/client_channel/lb_policy/grpclb/grpclb_client_stats.cc",
        "src/core/ext/filters/client_channel/lb_policy/grpclb/load_balancer_api.cc",
        "src/core/ext/filters/client_channel/lb_policy/grpclb/proto/grpc/lb/v1/load_balancer.pb.c",
    ],
    hdrs = [
        "src/core/ext/filters/client_channel/lb_policy/grpclb/client_load_reporting_filter.h",
        "src/core/ext/filters/client_channel/lb_policy/grpclb/grpclb_channel.h",
        "src/core/ext/filters/client_channel/lb_policy/grpclb/grpclb_client_stats.h",
        "src/core/ext/filters/client_channel/lb_policy/grpclb/load_balancer_api.h",
        "src/core/ext/filters/client_channel/lb_policy/grpclb/proto/grpc/lb/v1/load_balancer.pb.h",
    ],
    external_deps = [
        "nanopb",
    ],
    language = "c++",
    deps = [
        "grpc_base",
        "grpc_client_channel",
        "grpc_resolver_fake",
        "grpc_secure",
    ],
)

grpc_cc_library(
    name = "grpc_lb_subchannel_list",
    srcs = [
        "src/core/ext/filters/client_channel/lb_policy/subchannel_list.cc",
    ],
    hdrs = [
        "src/core/ext/filters/client_channel/lb_policy/subchannel_list.h",
    ],
    language = "c++",
    deps = [
        "grpc_base",
        "grpc_client_channel",
    ],
)

grpc_cc_library(
    name = "grpc_lb_policy_pick_first",
    srcs = [
        "src/core/ext/filters/client_channel/lb_policy/pick_first/pick_first.cc",
    ],
    language = "c++",
    deps = [
        "grpc_base",
        "grpc_client_channel",
        "grpc_lb_subchannel_list",
    ],
)

grpc_cc_library(
    name = "grpc_lb_policy_round_robin",
    srcs = [
        "src/core/ext/filters/client_channel/lb_policy/round_robin/round_robin.cc",
    ],
    language = "c++",
    deps = [
        "grpc_base",
        "grpc_client_channel",
        "grpc_lb_subchannel_list",
    ],
)

grpc_cc_library(
    name = "grpc_server_load_reporting",
    srcs = [
        "src/core/ext/filters/load_reporting/server_load_reporting_filter.cc",
        "src/core/ext/filters/load_reporting/server_load_reporting_plugin.cc",
    ],
    hdrs = [
        "src/core/ext/filters/load_reporting/server_load_reporting_filter.h",
        "src/core/ext/filters/load_reporting/server_load_reporting_plugin.h",
    ],
    language = "c++",
    deps = [
        "grpc_base",
    ],
)

grpc_cc_library(
    name = "grpc_resolver_dns_native",
    srcs = [
        "src/core/ext/filters/client_channel/resolver/dns/native/dns_resolver.cc",
    ],
    language = "c++",
    deps = [
        "grpc_base",
        "grpc_client_channel",
    ],
)

grpc_cc_library(
    name = "grpc_resolver_dns_ares",
    srcs = [
        "src/core/ext/filters/client_channel/resolver/dns/c_ares/dns_resolver_ares.cc",
        "src/core/ext/filters/client_channel/resolver/dns/c_ares/grpc_ares_ev_driver_posix.cc",
        "src/core/ext/filters/client_channel/resolver/dns/c_ares/grpc_ares_wrapper.cc",
        "src/core/ext/filters/client_channel/resolver/dns/c_ares/grpc_ares_wrapper_fallback.cc",
    ],
    hdrs = [
        "src/core/ext/filters/client_channel/resolver/dns/c_ares/grpc_ares_ev_driver.h",
        "src/core/ext/filters/client_channel/resolver/dns/c_ares/grpc_ares_wrapper.h",
    ],
    external_deps = [
        "cares",
    ],
    language = "c++",
    deps = [
        "grpc_base",
        "grpc_client_channel",
    ],
)

grpc_cc_library(
    name = "grpc_resolver_sockaddr",
    srcs = [
        "src/core/ext/filters/client_channel/resolver/sockaddr/sockaddr_resolver.cc",
    ],
    language = "c++",
    deps = [
        "grpc_base",
        "grpc_client_channel",
    ],
)

grpc_cc_library(
    name = "grpc_resolver_fake",
    srcs = ["src/core/ext/filters/client_channel/resolver/fake/fake_resolver.cc"],
    hdrs = ["src/core/ext/filters/client_channel/resolver/fake/fake_resolver.h"],
    language = "c++",
    visibility = ["//test:__subpackages__"],
    deps = [
        "grpc_base",
        "grpc_client_channel",
    ],
)

grpc_cc_library(
    name = "grpc_secure",
    srcs = [
        "src/core/lib/http/httpcli_security_connector.cc",
        "src/core/lib/security/context/security_context.cc",
        "src/core/lib/security/credentials/composite/composite_credentials.cc",
        "src/core/lib/security/credentials/credentials.cc",
        "src/core/lib/security/credentials/credentials_metadata.cc",
        "src/core/lib/security/credentials/fake/fake_credentials.cc",
        "src/core/lib/security/credentials/google_default/credentials_generic.cc",
        "src/core/lib/security/credentials/google_default/google_default_credentials.cc",
        "src/core/lib/security/credentials/iam/iam_credentials.cc",
        "src/core/lib/security/credentials/jwt/json_token.cc",
        "src/core/lib/security/credentials/jwt/jwt_credentials.cc",
        "src/core/lib/security/credentials/jwt/jwt_verifier.cc",
        "src/core/lib/security/credentials/oauth2/oauth2_credentials.cc",
        "src/core/lib/security/credentials/plugin/plugin_credentials.cc",
        "src/core/lib/security/credentials/ssl/ssl_credentials.cc",
        "src/core/lib/security/security_connector/security_connector.cc",
        "src/core/lib/security/transport/client_auth_filter.cc",
        "src/core/lib/security/transport/secure_endpoint.cc",
        "src/core/lib/security/transport/security_handshaker.cc",
        "src/core/lib/security/transport/server_auth_filter.cc",
        "src/core/lib/security/transport/target_authority_table.cc",
        "src/core/lib/security/transport/tsi_error.cc",
        "src/core/lib/security/util/json_util.cc",
        "src/core/lib/surface/init_secure.cc",
    ],
    hdrs = [
        "src/core/lib/security/context/security_context.h",
        "src/core/lib/security/credentials/composite/composite_credentials.h",
        "src/core/lib/security/credentials/credentials.h",
        "src/core/lib/security/credentials/fake/fake_credentials.h",
        "src/core/lib/security/credentials/google_default/google_default_credentials.h",
        "src/core/lib/security/credentials/iam/iam_credentials.h",
        "src/core/lib/security/credentials/jwt/json_token.h",
        "src/core/lib/security/credentials/jwt/jwt_credentials.h",
        "src/core/lib/security/credentials/jwt/jwt_verifier.h",
        "src/core/lib/security/credentials/oauth2/oauth2_credentials.h",
        "src/core/lib/security/credentials/plugin/plugin_credentials.h",
        "src/core/lib/security/credentials/ssl/ssl_credentials.h",
        "src/core/lib/security/security_connector/security_connector.h",
        "src/core/lib/security/transport/auth_filters.h",
        "src/core/lib/security/transport/secure_endpoint.h",
        "src/core/lib/security/transport/security_handshaker.h",
        "src/core/lib/security/transport/target_authority_table.h",
        "src/core/lib/security/transport/tsi_error.h",
        "src/core/lib/security/util/json_util.h",
    ],
    language = "c++",
    public_hdrs = GRPC_SECURE_PUBLIC_HDRS,
    deps = [
        "grpc_base",
        "grpc_transport_chttp2_alpn",
        "tsi",
    ],
)

grpc_cc_library(
    name = "grpc_transport_chttp2",
    srcs = [
        "src/core/ext/transport/chttp2/transport/bin_decoder.cc",
        "src/core/ext/transport/chttp2/transport/bin_encoder.cc",
        "src/core/ext/transport/chttp2/transport/chttp2_plugin.cc",
        "src/core/ext/transport/chttp2/transport/chttp2_transport.cc",
        "src/core/ext/transport/chttp2/transport/flow_control.cc",
        "src/core/ext/transport/chttp2/transport/frame_data.cc",
        "src/core/ext/transport/chttp2/transport/frame_goaway.cc",
        "src/core/ext/transport/chttp2/transport/frame_ping.cc",
        "src/core/ext/transport/chttp2/transport/frame_rst_stream.cc",
        "src/core/ext/transport/chttp2/transport/frame_settings.cc",
        "src/core/ext/transport/chttp2/transport/frame_window_update.cc",
        "src/core/ext/transport/chttp2/transport/hpack_encoder.cc",
        "src/core/ext/transport/chttp2/transport/hpack_parser.cc",
        "src/core/ext/transport/chttp2/transport/hpack_table.cc",
        "src/core/ext/transport/chttp2/transport/http2_settings.cc",
        "src/core/ext/transport/chttp2/transport/huffsyms.cc",
        "src/core/ext/transport/chttp2/transport/incoming_metadata.cc",
        "src/core/ext/transport/chttp2/transport/parsing.cc",
        "src/core/ext/transport/chttp2/transport/stream_lists.cc",
        "src/core/ext/transport/chttp2/transport/stream_map.cc",
        "src/core/ext/transport/chttp2/transport/varint.cc",
        "src/core/ext/transport/chttp2/transport/writing.cc",
    ],
    hdrs = [
        "src/core/ext/transport/chttp2/transport/bin_decoder.h",
        "src/core/ext/transport/chttp2/transport/bin_encoder.h",
        "src/core/ext/transport/chttp2/transport/chttp2_transport.h",
        "src/core/ext/transport/chttp2/transport/flow_control.h",
        "src/core/ext/transport/chttp2/transport/frame.h",
        "src/core/ext/transport/chttp2/transport/frame_data.h",
        "src/core/ext/transport/chttp2/transport/frame_goaway.h",
        "src/core/ext/transport/chttp2/transport/frame_ping.h",
        "src/core/ext/transport/chttp2/transport/frame_rst_stream.h",
        "src/core/ext/transport/chttp2/transport/frame_settings.h",
        "src/core/ext/transport/chttp2/transport/frame_window_update.h",
        "src/core/ext/transport/chttp2/transport/hpack_encoder.h",
        "src/core/ext/transport/chttp2/transport/hpack_parser.h",
        "src/core/ext/transport/chttp2/transport/hpack_table.h",
        "src/core/ext/transport/chttp2/transport/http2_settings.h",
        "src/core/ext/transport/chttp2/transport/huffsyms.h",
        "src/core/ext/transport/chttp2/transport/incoming_metadata.h",
        "src/core/ext/transport/chttp2/transport/internal.h",
        "src/core/ext/transport/chttp2/transport/stream_map.h",
        "src/core/ext/transport/chttp2/transport/varint.h",
    ],
    language = "c++",
    deps = [
        "gpr++_base",
        "grpc_base",
        "grpc_http_filters",
        "grpc_transport_chttp2_alpn",
    ],
)

grpc_cc_library(
    name = "grpc_transport_chttp2_alpn",
    srcs = [
        "src/core/ext/transport/chttp2/alpn/alpn.cc",
    ],
    hdrs = [
        "src/core/ext/transport/chttp2/alpn/alpn.h",
    ],
    language = "c++",
    deps = [
        "gpr",
    ],
)

grpc_cc_library(
    name = "grpc_transport_chttp2_client_connector",
    srcs = [
        "src/core/ext/transport/chttp2/client/chttp2_connector.cc",
    ],
    hdrs = [
        "src/core/ext/transport/chttp2/client/chttp2_connector.h",
    ],
    language = "c++",
    deps = [
        "grpc_base",
        "grpc_client_channel",
        "grpc_transport_chttp2",
    ],
)

grpc_cc_library(
    name = "grpc_transport_chttp2_client_insecure",
    srcs = [
        "src/core/ext/transport/chttp2/client/insecure/channel_create.cc",
        "src/core/ext/transport/chttp2/client/insecure/channel_create_posix.cc",
    ],
    language = "c++",
    deps = [
        "grpc_base",
        "grpc_client_channel",
        "grpc_transport_chttp2",
        "grpc_transport_chttp2_client_connector",
    ],
)

grpc_cc_library(
    name = "grpc_transport_chttp2_client_secure",
    srcs = [
        "src/core/ext/transport/chttp2/client/secure/secure_channel_create.cc",
    ],
    language = "c++",
    deps = [
        "grpc_base",
        "grpc_client_channel",
        "grpc_secure",
        "grpc_transport_chttp2",
        "grpc_transport_chttp2_client_connector",
    ],
)

grpc_cc_library(
    name = "grpc_transport_chttp2_server",
    srcs = [
        "src/core/ext/transport/chttp2/server/chttp2_server.cc",
    ],
    hdrs = [
        "src/core/ext/transport/chttp2/server/chttp2_server.h",
    ],
    language = "c++",
    deps = [
        "grpc_base",
        "grpc_transport_chttp2",
    ],
)

grpc_cc_library(
    name = "grpc_transport_chttp2_server_insecure",
    srcs = [
        "src/core/ext/transport/chttp2/server/insecure/server_chttp2.cc",
        "src/core/ext/transport/chttp2/server/insecure/server_chttp2_posix.cc",
    ],
    language = "c++",
    deps = [
        "grpc_base",
        "grpc_transport_chttp2",
        "grpc_transport_chttp2_server",
    ],
)

grpc_cc_library(
    name = "grpc_transport_chttp2_server_secure",
    srcs = [
        "src/core/ext/transport/chttp2/server/secure/server_secure_chttp2.cc",
    ],
    language = "c++",
    deps = [
        "grpc_base",
        "grpc_secure",
        "grpc_transport_chttp2",
        "grpc_transport_chttp2_server",
    ],
)

grpc_cc_library(
    name = "grpc_transport_cronet_client_secure",
    srcs = [
        "src/core/ext/transport/cronet/client/secure/cronet_channel_create.cc",
        "src/core/ext/transport/cronet/transport/cronet_api_dummy.cc",
        "src/core/ext/transport/cronet/transport/cronet_transport.cc",
    ],
    hdrs = [
        "src/core/ext/transport/cronet/transport/cronet_transport.h",
        "third_party/objective_c/Cronet/bidirectional_stream_c.h",
    ],
    language = "c++",
    public_hdrs = [
        "include/grpc/grpc_cronet.h",
        "include/grpc/grpc_security.h",
        "include/grpc/grpc_security_constants.h",
    ],
    deps = [
        "grpc_base",
        "grpc_transport_chttp2",
    ],
)

grpc_cc_library(
    name = "grpc_transport_inproc",
    srcs = [
        "src/core/ext/transport/inproc/inproc_plugin.cc",
        "src/core/ext/transport/inproc/inproc_transport.cc",
    ],
    hdrs = [
        "src/core/ext/transport/inproc/inproc_transport.h",
    ],
    language = "c++",
    deps = [
        "grpc_base",
    ],
)

grpc_cc_library(
    name = "tsi_interface",
    srcs = [
        "src/core/tsi/transport_security.cc",
        "src/core/tsi/transport_security_adapter.cc",
    ],
    hdrs = [
        "src/core/tsi/transport_security.h",
        "src/core/tsi/transport_security_adapter.h",
        "src/core/tsi/transport_security_interface.h",
    ],
    language = "c++",
    deps = [
        "gpr",
        "grpc_trace",
    ],
)

grpc_cc_library(
    name = "tsi",
    srcs = [
        "src/core/tsi/alts_transport_security.cc",
        "src/core/tsi/fake_transport_security.cc",
        "src/core/tsi/ssl_transport_security.cc",
        "src/core/tsi/transport_security_grpc.cc",
    ],
    hdrs = [
        "src/core/tsi/alts_transport_security.h",
        "src/core/tsi/fake_transport_security.h",
        "src/core/tsi/ssl_transport_security.h",
        "src/core/tsi/ssl_types.h",
        "src/core/tsi/transport_security_grpc.h",
    ],
    external_deps = [
        "libssl",
    ],
    language = "c++",
    deps = [
        "grpc_base",
        "tsi_interface",
    ],
)

grpc_cc_library(
    name = "grpc++_base",
    srcs = GRPCXX_SRCS,
    hdrs = GRPCXX_HDRS,
    language = "c++",
    public_hdrs = GRPCXX_PUBLIC_HDRS,
    deps = [
        "grpc",
        "grpc++_codegen_base",
    ],
)

grpc_cc_library(
    name = "grpc++_base_unsecure",
    srcs = GRPCXX_SRCS,
    hdrs = GRPCXX_HDRS,
    language = "c++",
    public_hdrs = GRPCXX_PUBLIC_HDRS,
    deps = [
        "grpc++_codegen_base",
        "grpc_unsecure",
    ],
)

grpc_cc_library(
    name = "grpc++_codegen_base",
    language = "c++",
    public_hdrs = [
        "include/grpc++/impl/codegen/async_stream.h",
        "include/grpc++/impl/codegen/async_unary_call.h",
        "include/grpc++/impl/codegen/byte_buffer.h",
        "include/grpc++/impl/codegen/call.h",
        "include/grpc++/impl/codegen/call_hook.h",
        "include/grpc++/impl/codegen/channel_interface.h",
        "include/grpc++/impl/codegen/client_context.h",
        "include/grpc++/impl/codegen/client_unary_call.h",
        "include/grpc++/impl/codegen/completion_queue.h",
        "include/grpc++/impl/codegen/completion_queue_tag.h",
        "include/grpc++/impl/codegen/config.h",
        "include/grpc++/impl/codegen/core_codegen_interface.h",
        "include/grpc++/impl/codegen/create_auth_context.h",
        "include/grpc++/impl/codegen/grpc_library.h",
        "include/grpc++/impl/codegen/metadata_map.h",
        "include/grpc++/impl/codegen/method_handler_impl.h",
        "include/grpc++/impl/codegen/rpc_method.h",
        "include/grpc++/impl/codegen/rpc_service_method.h",
        "include/grpc++/impl/codegen/security/auth_context.h",
        "include/grpc++/impl/codegen/serialization_traits.h",
        "include/grpc++/impl/codegen/server_context.h",
        "include/grpc++/impl/codegen/server_interface.h",
        "include/grpc++/impl/codegen/service_type.h",
        "include/grpc++/impl/codegen/slice.h",
        "include/grpc++/impl/codegen/status.h",
        "include/grpc++/impl/codegen/status_code_enum.h",
        "include/grpc++/impl/codegen/string_ref.h",
        "include/grpc++/impl/codegen/stub_options.h",
        "include/grpc++/impl/codegen/sync_stream.h",
        "include/grpc++/impl/codegen/time.h",
        "include/grpcpp/impl/codegen/async_stream.h",
        "include/grpcpp/impl/codegen/async_unary_call.h",
        "include/grpcpp/impl/codegen/byte_buffer.h",
        "include/grpcpp/impl/codegen/call.h",
        "include/grpcpp/impl/codegen/call_hook.h",
        "include/grpcpp/impl/codegen/channel_interface.h",
        "include/grpcpp/impl/codegen/client_context.h",
        "include/grpcpp/impl/codegen/client_unary_call.h",
        "include/grpcpp/impl/codegen/completion_queue.h",
        "include/grpcpp/impl/codegen/completion_queue_tag.h",
        "include/grpcpp/impl/codegen/config.h",
        "include/grpcpp/impl/codegen/core_codegen_interface.h",
        "include/grpcpp/impl/codegen/create_auth_context.h",
        "include/grpcpp/impl/codegen/grpc_library.h",
        "include/grpcpp/impl/codegen/metadata_map.h",
        "include/grpcpp/impl/codegen/method_handler_impl.h",
        "include/grpcpp/impl/codegen/rpc_method.h",
        "include/grpcpp/impl/codegen/rpc_service_method.h",
        "include/grpcpp/impl/codegen/security/auth_context.h",
        "include/grpcpp/impl/codegen/serialization_traits.h",
        "include/grpcpp/impl/codegen/server_context.h",
        "include/grpcpp/impl/codegen/server_interface.h",
        "include/grpcpp/impl/codegen/service_type.h",
        "include/grpcpp/impl/codegen/slice.h",
        "include/grpcpp/impl/codegen/status.h",
        "include/grpcpp/impl/codegen/status_code_enum.h",
        "include/grpcpp/impl/codegen/string_ref.h",
        "include/grpcpp/impl/codegen/stub_options.h",
        "include/grpcpp/impl/codegen/sync_stream.h",
        "include/grpcpp/impl/codegen/time.h",
    ],
    deps = [
        "grpc_codegen",
    ],
)

grpc_cc_library(
    name = "grpc++_codegen_base_src",
    srcs = [
        "src/cpp/codegen/codegen_init.cc",
    ],
    language = "c++",
    deps = [
        "grpc++_codegen_base",
    ],
)

grpc_cc_library(
    name = "grpc++_codegen_proto",
    language = "c++",
    public_hdrs = [
        "include/grpc++/impl/codegen/proto_utils.h",
        "include/grpcpp/impl/codegen/proto_utils.h",
    ],
    deps = [
        "grpc++_codegen_base",
        "grpc++_config_proto",
    ],
)

grpc_cc_library(
    name = "grpc++_config_proto",
    external_deps = [
        "protobuf_headers",
    ],
    language = "c++",
    public_hdrs = [
        "include/grpc++/impl/codegen/config_protobuf.h",
        "include/grpcpp/impl/codegen/config_protobuf.h",
    ],
)

grpc_cc_library(
    name = "grpc++_reflection",
    srcs = [
        "src/cpp/ext/proto_server_reflection.cc",
        "src/cpp/ext/proto_server_reflection_plugin.cc",
    ],
    hdrs = [
        "src/cpp/ext/proto_server_reflection.h",
    ],
    language = "c++",
    public_hdrs = [
        "include/grpc++/ext/proto_server_reflection_plugin.h",
        "include/grpcpp/ext/proto_server_reflection_plugin.h",
    ],
    deps = [
        ":grpc++",
        "//src/proto/grpc/reflection/v1alpha:reflection_proto",
    ],
    alwayslink = 1,
)

grpc_cc_library(
    name = "grpc++_test",
    public_hdrs = [
        "include/grpc++/test/mock_stream.h",
        "include/grpc++/test/server_context_test_spouse.h",
        "include/grpcpp/test/mock_stream.h",
        "include/grpcpp/test/server_context_test_spouse.h",
    ],
    deps = [
        ":grpc++",
    ],
)

grpc_cc_library(
    name = "grpc_server_backward_compatibility",
    srcs = [
        "src/core/ext/filters/workarounds/workaround_utils.cc",
    ],
    hdrs = [
        "src/core/ext/filters/workarounds/workaround_utils.h",
    ],
    language = "c++",
    deps = [
        "grpc_base",
    ],
)

grpc_cc_library(
    name = "grpc++_core_stats",
    srcs = [
        "src/cpp/util/core_stats.cc",
    ],
    hdrs = [
        "src/cpp/util/core_stats.h",
    ],
    language = "c++",
    deps = [
        ":grpc++",
        "//src/proto/grpc/core:stats_proto",
    ],
)

grpc_generate_one_off_targets()<|MERGE_RESOLUTION|>--- conflicted
+++ resolved
@@ -951,15 +951,9 @@
         "gpr_base",
         "grpc_codegen",
         "grpc_trace",
-<<<<<<< HEAD
-        ":ref_counted",
-        ":ref_counted_ptr",
-        ":debug_location",
-=======
         "ref_counted",
         "ref_counted_ptr",
         "inlined_vector",
->>>>>>> c372f19b
     ],
 )
 
