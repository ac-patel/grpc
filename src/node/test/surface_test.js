/*
 *
 * Copyright 2015-2016, Google Inc.
 * All rights reserved.
 *
 * Redistribution and use in source and binary forms, with or without
 * modification, are permitted provided that the following conditions are
 * met:
 *
 *     * Redistributions of source code must retain the above copyright
 * notice, this list of conditions and the following disclaimer.
 *     * Redistributions in binary form must reproduce the above
 * copyright notice, this list of conditions and the following disclaimer
 * in the documentation and/or other materials provided with the
 * distribution.
 *     * Neither the name of Google Inc. nor the names of its
 * contributors may be used to endorse or promote products derived from
 * this software without specific prior written permission.
 *
 * THIS SOFTWARE IS PROVIDED BY THE COPYRIGHT HOLDERS AND CONTRIBUTORS
 * "AS IS" AND ANY EXPRESS OR IMPLIED WARRANTIES, INCLUDING, BUT NOT
 * LIMITED TO, THE IMPLIED WARRANTIES OF MERCHANTABILITY AND FITNESS FOR
 * A PARTICULAR PURPOSE ARE DISCLAIMED. IN NO EVENT SHALL THE COPYRIGHT
 * OWNER OR CONTRIBUTORS BE LIABLE FOR ANY DIRECT, INDIRECT, INCIDENTAL,
 * SPECIAL, EXEMPLARY, OR CONSEQUENTIAL DAMAGES (INCLUDING, BUT NOT
 * LIMITED TO, PROCUREMENT OF SUBSTITUTE GOODS OR SERVICES; LOSS OF USE,
 * DATA, OR PROFITS; OR BUSINESS INTERRUPTION) HOWEVER CAUSED AND ON ANY
 * THEORY OF LIABILITY, WHETHER IN CONTRACT, STRICT LIABILITY, OR TORT
 * (INCLUDING NEGLIGENCE OR OTHERWISE) ARISING IN ANY WAY OUT OF THE USE
 * OF THIS SOFTWARE, EVEN IF ADVISED OF THE POSSIBILITY OF SUCH DAMAGE.
 *
 */

'use strict';

var assert = require('assert');

var surface_client = require('../src/client.js');

var ProtoBuf = require('protobufjs');

var grpc = require('..');

var math_proto = ProtoBuf.loadProtoFile(__dirname +
    '/../../proto/math/math.proto');

var mathService = math_proto.lookup('math.Math');

var _ = require('lodash');

/**
 * This is used for testing functions with multiple asynchronous calls that
 * can happen in different orders. This should be passed the number of async
 * function invocations that can occur last, and each of those should call this
 * function's return value
 * @param {function()} done The function that should be called when a test is
 *     complete.
 * @param {number} count The number of calls to the resulting function if the
 *     test passes.
 * @return {function()} The function that should be called at the end of each
 *     sequence of asynchronous functions.
 */
function multiDone(done, count) {
  return function() {
    count -= 1;
    if (count <= 0) {
      done();
    }
  };
}

var server_insecure_creds = grpc.ServerCredentials.createInsecure();

describe('File loader', function() {
  it('Should load a proto file by default', function() {
    assert.doesNotThrow(function() {
      grpc.load(__dirname + '/test_service.proto');
    });
  });
  it('Should load a proto file with the proto format', function() {
    assert.doesNotThrow(function() {
      grpc.load(__dirname + '/test_service.proto', 'proto');
    });
  });
  it('Should load a json file with the json format', function() {
    assert.doesNotThrow(function() {
      grpc.load(__dirname + '/test_service.json', 'json');
    });
  });
  it('Should fail to load a file with an unknown format', function() {
    assert.throws(function() {
      grpc.load(__dirname + '/test_service.proto', 'fake_format');
    });
  });
});
describe('surface Server', function() {
  var server;
  beforeEach(function() {
    server = new grpc.Server();
  });
  afterEach(function() {
    server.forceShutdown();
  });
  it('should error if started twice', function() {
    server.start();
    assert.throws(function() {
      server.start();
    });
  });
  it('should error if a port is bound after the server starts', function() {
    server.start();
    assert.throws(function() {
      server.bind('localhost:0', grpc.ServerCredentials.createInsecure());
    });
  });
  it('should successfully shutdown if tryShutdown is called', function(done) {
    server.start();
    server.tryShutdown(done);
  });
});
describe('Server.prototype.addProtoService', function() {
  var server;
  var dummyImpls = {
    'div': function() {},
    'divMany': function() {},
    'fib': function() {},
    'sum': function() {}
  };
  beforeEach(function() {
    server = new grpc.Server();
  });
  afterEach(function() {
    server.forceShutdown();
  });
  it('Should succeed with a single service', function() {
    assert.doesNotThrow(function() {
      server.addProtoService(mathService, dummyImpls);
    });
  });
  it('Should fail with conflicting method names', function() {
    server.addProtoService(mathService, dummyImpls);
    assert.throws(function() {
      server.addProtoService(mathService, dummyImpls);
    });
  });
  it('Should fail with missing handlers', function() {
    assert.throws(function() {
      server.addProtoService(mathService, {
        'div': function() {},
        'divMany': function() {},
        'fib': function() {}
      });
    }, /math.Math.Sum/);
  });
  it('Should fail if the server has been started', function() {
    server.start();
    assert.throws(function() {
      server.addProtoService(mathService, dummyImpls);
    });
  });
});
describe('Client constructor building', function() {
  var illegal_service_attrs = {
    $method : {
      path: '/illegal/$method',
      requestStream: false,
      responseStream: false,
      requestSerialize: _.identity,
      requestDeserialize: _.identity,
      responseSerialize: _.identity,
      responseDeserialize: _.identity
    }
  };
  it('Should reject method names starting with $', function() {
    assert.throws(function() {
      grpc.makeGenericClientConstructor(illegal_service_attrs);
    }, /\$/);
  });
});
describe('waitForClientReady', function() {
  var server;
  var port;
  var Client;
  var client;
  before(function() {
    server = new grpc.Server();
    port = server.bind('localhost:0', grpc.ServerCredentials.createInsecure());
    server.start();
    Client = surface_client.makeProtobufClientConstructor(mathService);
  });
  beforeEach(function() {
    client = new Client('localhost:' + port, grpc.credentials.createInsecure());
  });
  after(function() {
    server.forceShutdown();
  });
  it('should complete when called alone', function(done) {
    grpc.waitForClientReady(client, Infinity, function(error) {
      assert.ifError(error);
      done();
    });
  });
  it('should complete when a call is initiated', function(done) {
    grpc.waitForClientReady(client, Infinity, function(error) {
      assert.ifError(error);
      done();
    });
    var call = client.div({}, function(err, response) {});
    call.cancel();
  });
  it('should complete if called more than once', function(done) {
    done = multiDone(done, 2);
    grpc.waitForClientReady(client, Infinity, function(error) {
      assert.ifError(error);
      done();
    });
    grpc.waitForClientReady(client, Infinity, function(error) {
      assert.ifError(error);
      done();
    });
  });
  it('should complete if called when already ready', function(done) {
    grpc.waitForClientReady(client, Infinity, function(error) {
      assert.ifError(error);
      grpc.waitForClientReady(client, Infinity, function(error) {
        assert.ifError(error);
        done();
      });
    });
  });
  it('should time out if the server does not exist', function(done) {
    var bad_client = new Client('nonexistent_hostname',
                                grpc.credentials.createInsecure());
    var deadline = new Date();
    deadline.setSeconds(deadline.getSeconds() + 1);
    grpc.waitForClientReady(bad_client, deadline, function(error) {
      assert(error);
      done();
    });
  });
});
describe('Echo service', function() {
  var server;
  var client;
  before(function() {
    var test_proto = ProtoBuf.loadProtoFile(__dirname + '/echo_service.proto');
    var echo_service = test_proto.lookup('EchoService');
    server = new grpc.Server();
    server.addProtoService(echo_service, {
      echo: function(call, callback) {
        callback(null, call.request);
      }
    });
    var port = server.bind('localhost:0', server_insecure_creds);
    var Client = surface_client.makeProtobufClientConstructor(echo_service);
    client = new Client('localhost:' + port, grpc.credentials.createInsecure());
    server.start();
  });
  after(function() {
    server.forceShutdown();
  });
  it('should echo the recieved message directly', function(done) {
    client.echo({value: 'test value', value2: 3}, function(error, response) {
      assert.ifError(error);
      assert.deepEqual(response, {value: 'test value', value2: 3});
      done();
    });
  });
});
describe('Generic client and server', function() {
  function toString(val) {
    return val.toString();
  }
  function toBuffer(str) {
    return new Buffer(str);
  }
  var string_service_attrs = {
    'capitalize' : {
      path: '/string/capitalize',
      requestStream: false,
      responseStream: false,
      requestSerialize: toBuffer,
      requestDeserialize: toString,
      responseSerialize: toBuffer,
      responseDeserialize: toString
    }
  };
  describe('String client and server', function() {
    var client;
    var server;
    before(function() {
      server = new grpc.Server();
      server.addService(string_service_attrs, {
        capitalize: function(call, callback) {
          callback(null, _.capitalize(call.request));
        }
      });
      var port = server.bind('localhost:0', server_insecure_creds);
      server.start();
      var Client = grpc.makeGenericClientConstructor(string_service_attrs);
      client = new Client('localhost:' + port,
                          grpc.credentials.createInsecure());
    });
    after(function() {
      server.forceShutdown();
    });
    it('Should respond with a capitalized string', function(done) {
      client.capitalize('abc', function(err, response) {
        assert.ifError(err);
        assert.strictEqual(response, 'Abc');
        done();
      });
    });
  });
});
describe('Server-side getPeer', function() {
  function toString(val) {
    return val.toString();
  }
  function toBuffer(str) {
    return new Buffer(str);
  }
  var string_service_attrs = {
    'getPeer' : {
      path: '/string/getPeer',
      requestStream: false,
      responseStream: false,
      requestSerialize: toBuffer,
      requestDeserialize: toString,
      responseSerialize: toBuffer,
      responseDeserialize: toString
    }
  };
  var client;
  var server;
  before(function() {
    server = new grpc.Server();
    server.addService(string_service_attrs, {
      getPeer: function(call, callback) {
        try {
          callback(null, call.getPeer());
        } catch (e) {
          call.emit('error', e);
        }
      }
    });
    var port = server.bind('localhost:0', server_insecure_creds);
    server.start();
    var Client = grpc.makeGenericClientConstructor(string_service_attrs);
    client = new Client('localhost:' + port,
                        grpc.credentials.createInsecure());
  });
  after(function() {
    server.forceShutdown();
  });
  it('should respond with a string representing the client', function(done) {
    client.getPeer('', function(err, response) {
      assert.ifError(err);
      // We don't expect a specific value, just that it worked without error
      done();
    });
  });
});
describe('Echo metadata', function() {
  var client;
  var server;
  var metadata;
  before(function() {
    var test_proto = ProtoBuf.loadProtoFile(__dirname + '/test_service.proto');
    var test_service = test_proto.lookup('TestService');
    server = new grpc.Server();
    server.addProtoService(test_service, {
      unary: function(call, cb) {
        call.sendMetadata(call.metadata);
        cb(null, {});
      },
      clientStream: function(stream, cb){
        stream.on('data', function(data) {});
        stream.on('end', function() {
          stream.sendMetadata(stream.metadata);
          cb(null, {});
        });
      },
      serverStream: function(stream) {
        stream.sendMetadata(stream.metadata);
        stream.end();
      },
      bidiStream: function(stream) {
        stream.on('data', function(data) {});
        stream.on('end', function() {
          stream.sendMetadata(stream.metadata);
          stream.end();
        });
      }
    });
    var port = server.bind('localhost:0', server_insecure_creds);
    var Client = surface_client.makeProtobufClientConstructor(test_service);
    client = new Client('localhost:' + port, grpc.credentials.createInsecure());
    server.start();
    metadata = new grpc.Metadata();
    metadata.set('key', 'value');
  });
  after(function() {
    server.forceShutdown();
  });
  it('with unary call', function(done) {
    var call = client.unary({}, function(err, data) {
      assert.ifError(err);
    }, metadata);
    call.on('metadata', function(metadata) {
      assert.deepEqual(metadata.get('key'), ['value']);
      done();
    });
  });
  it('with client stream call', function(done) {
    var call = client.clientStream(function(err, data) {
      assert.ifError(err);
    }, metadata);
    call.on('metadata', function(metadata) {
      assert.deepEqual(metadata.get('key'), ['value']);
      done();
    });
    call.end();
  });
  it('with server stream call', function(done) {
    var call = client.serverStream({}, metadata);
    call.on('data', function() {});
    call.on('metadata', function(metadata) {
      assert.deepEqual(metadata.get('key'), ['value']);
      done();
    });
  });
  it('with bidi stream call', function(done) {
    var call = client.bidiStream(metadata);
    call.on('data', function() {});
    call.on('metadata', function(metadata) {
      assert.deepEqual(metadata.get('key'), ['value']);
      done();
    });
    call.end();
  });
  it('shows the correct user-agent string', function(done) {
    var version = require('../../../package.json').version;
    var call = client.unary({}, function(err, data) { assert.ifError(err); },
                            metadata);
    call.on('metadata', function(metadata) {
      assert(_.startsWith(metadata.get('user-agent')[0],
                          'grpc-node/' + version));
      done();
    });
  });
  it('properly handles duplicate values', function(done) {
    var dup_metadata = metadata.clone();
    dup_metadata.add('key', 'value2');
    var call = client.unary({}, function(err, data) {assert.ifError(err); },
                            dup_metadata);
    call.on('metadata', function(resp_metadata) {
      // Two arrays are equal iff their symmetric difference is empty
      assert.deepEqual(_.xor(dup_metadata.get('key'), resp_metadata.get('key')),
                       []);
      done();
    });
  });
});
describe('Client malformed response handling', function() {
  var server;
  var client;
  var badArg = new Buffer([0xFF]);
  before(function() {
    var test_proto = ProtoBuf.loadProtoFile(__dirname + '/test_service.proto');
    var test_service = test_proto.lookup('TestService');
    var malformed_test_service = {
      unary: {
        path: '/TestService/Unary',
        requestStream: false,
        responseStream: false,
        requestDeserialize: _.identity,
        responseSerialize: _.identity
      },
      clientStream: {
        path: '/TestService/ClientStream',
        requestStream: true,
        responseStream: false,
        requestDeserialize: _.identity,
        responseSerialize: _.identity
      },
      serverStream: {
        path: '/TestService/ServerStream',
        requestStream: false,
        responseStream: true,
        requestDeserialize: _.identity,
        responseSerialize: _.identity
      },
      bidiStream: {
        path: '/TestService/BidiStream',
        requestStream: true,
        responseStream: true,
        requestDeserialize: _.identity,
        responseSerialize: _.identity
      }
    };
    server = new grpc.Server();
    server.addService(malformed_test_service, {
      unary: function(call, cb) {
        cb(null, badArg);
      },
      clientStream: function(stream, cb) {
        stream.on('data', function() {/* Ignore requests */});
        stream.on('end', function() {
          cb(null, badArg);
        });
      },
      serverStream: function(stream) {
        stream.write(badArg);
        stream.end();
      },
      bidiStream: function(stream) {
        stream.on('data', function() {
          // Ignore requests
          stream.write(badArg);
        });
        stream.on('end', function() {
          stream.end();
        });
      }
    });
    var port = server.bind('localhost:0', server_insecure_creds);
    var Client = surface_client.makeProtobufClientConstructor(test_service);
    client = new Client('localhost:' + port, grpc.credentials.createInsecure());
    server.start();
  });
  after(function() {
    server.forceShutdown();
  });
  it('should get an INTERNAL status with a unary call', function(done) {
    client.unary({}, function(err, data) {
      assert(err);
      assert.strictEqual(err.code, grpc.status.INTERNAL);
      done();
    });
  });
  it('should get an INTERNAL status with a client stream call', function(done) {
    var call = client.clientStream(function(err, data) {
      assert(err);
      assert.strictEqual(err.code, grpc.status.INTERNAL);
      done();
    });
    call.write({});
    call.end();
  });
  it('should get an INTERNAL status with a server stream call', function(done) {
    var call = client.serverStream({});
    call.on('data', function(){});
    call.on('error', function(err) {
      assert.strictEqual(err.code, grpc.status.INTERNAL);
      done();
    });
  });
  it('should get an INTERNAL status with a bidi stream call', function(done) {
    var call = client.bidiStream();
    call.on('data', function(){});
    call.on('error', function(err) {
      assert.strictEqual(err.code, grpc.status.INTERNAL);
      done();
    });
    call.write({});
    call.end();
  });
});
describe('Other conditions', function() {
  var test_service;
  var Client;
  var client;
  var server;
  var port;
  before(function() {
    var test_proto = ProtoBuf.loadProtoFile(__dirname + '/test_service.proto');
    test_service = test_proto.lookup('TestService');
    server = new grpc.Server();
    var trailer_metadata = new grpc.Metadata();
    trailer_metadata.add('trailer-present', 'yes');
    server.addProtoService(test_service, {
      unary: function(call, cb) {
        var req = call.request;
        if (req.error) {
          cb({code: grpc.status.UNKNOWN,
              details: 'Requested error'}, null, trailer_metadata);
        } else {
          cb(null, {count: 1}, trailer_metadata);
        }
      },
      clientStream: function(stream, cb){
        var count = 0;
        var errored;
        stream.on('data', function(data) {
          if (data.error) {
            errored = true;
            cb(new Error('Requested error'), null, trailer_metadata);
          } else {
            count += 1;
          }
        });
        stream.on('end', function() {
          if (!errored) {
            cb(null, {count: count}, trailer_metadata);
          }
        });
      },
      serverStream: function(stream) {
        var req = stream.request;
        if (req.error) {
          var err = {code: grpc.status.UNKNOWN,
                     details: 'Requested error'};
          err.metadata = trailer_metadata;
          stream.emit('error', err);
        } else {
          for (var i = 0; i < 5; i++) {
            stream.write({count: i});
          }
          stream.end(trailer_metadata);
        }
      },
      bidiStream: function(stream) {
        var count = 0;
        stream.on('data', function(data) {
          if (data.error) {
            var err = new Error('Requested error');
            err.metadata = trailer_metadata.clone();
            err.metadata.add('count', '' + count);
            stream.emit('error', err);
          } else {
            stream.write({count: count});
            count += 1;
          }
        });
        stream.on('end', function() {
          stream.end(trailer_metadata);
        });
      }
    });
    port = server.bind('localhost:0', server_insecure_creds);
    Client = surface_client.makeProtobufClientConstructor(test_service);
    client = new Client('localhost:' + port, grpc.credentials.createInsecure());
    server.start();
  });
  after(function() {
    server.forceShutdown();
  });
  it('channel.getTarget should be available', function() {
    assert.strictEqual(typeof grpc.getClientChannel(client).getTarget(),
                       'string');
  });
  it('client should be able to pause and resume a stream', function(done) {
    var call = client.bidiStream();
    call.on('data', function(data) {
      assert(data.count < 3);
      call.pause();
      setTimeout(function() {
        call.resume();
      }, 10);
    });
    call.on('end', function() {
      done();
    });
    call.write({});
    call.write({});
    call.write({});
    call.end();
  });
  describe('Server recieving bad input', function() {
    var misbehavingClient;
    var badArg = new Buffer([0xFF]);
    before(function() {
      var test_service_attrs = {
        unary: {
          path: '/TestService/Unary',
          requestStream: false,
          responseStream: false,
          requestSerialize: _.identity,
          responseDeserialize: _.identity
        },
        clientStream: {
          path: '/TestService/ClientStream',
          requestStream: true,
          responseStream: false,
          requestSerialize: _.identity,
          responseDeserialize: _.identity
        },
        serverStream: {
          path: '/TestService/ServerStream',
          requestStream: false,
          responseStream: true,
          requestSerialize: _.identity,
          responseDeserialize: _.identity
        },
        bidiStream: {
          path: '/TestService/BidiStream',
          requestStream: true,
          responseStream: true,
          requestSerialize: _.identity,
          responseDeserialize: _.identity
        }
      };
      var Client = surface_client.makeClientConstructor(test_service_attrs,
                                                        'TestService');
      misbehavingClient = new Client('localhost:' + port,
                                     grpc.credentials.createInsecure());
    });
    it('should respond correctly to a unary call', function(done) {
      misbehavingClient.unary(badArg, function(err, data) {
        assert(err);
        assert.strictEqual(err.code, grpc.status.INVALID_ARGUMENT);
        done();
      });
    });
    it('should respond correctly to a client stream', function(done) {
      var call = misbehavingClient.clientStream(function(err, data) {
        assert(err);
        assert.strictEqual(err.code, grpc.status.INVALID_ARGUMENT);
        done();
      });
      call.write(badArg);
      // TODO(mlumish): Remove call.end()
      call.end();
    });
    it('should respond correctly to a server stream', function(done) {
      var call = misbehavingClient.serverStream(badArg);
      call.on('data', function(data) {
        assert.fail(data, null, 'Unexpected data', '===');
      });
      call.on('error', function(err) {
        assert.strictEqual(err.code, grpc.status.INVALID_ARGUMENT);
        done();
      });
    });
    it('should respond correctly to a bidi stream', function(done) {
      var call = misbehavingClient.bidiStream();
      call.on('data', function(data) {
        assert.fail(data, null, 'Unexpected data', '===');
      });
      call.on('error', function(err) {
        assert.strictEqual(err.code, grpc.status.INVALID_ARGUMENT);
        done();
      });
      call.write(badArg);
      // TODO(mlumish): Remove call.end()
      call.end();
    });
  });
  describe('Trailing metadata', function() {
    it('should be present when a unary call succeeds', function(done) {
      var call = client.unary({error: false}, function(err, data) {
        assert.ifError(err);
      });
      call.on('status', function(status) {
        assert.deepEqual(status.metadata.get('trailer-present'), ['yes']);
        done();
      });
    });
    it('should be present when a unary call fails', function(done) {
      var call = client.unary({error: true}, function(err, data) {
        assert(err);
      });
      call.on('status', function(status) {
        assert.deepEqual(status.metadata.get('trailer-present'), ['yes']);
        done();
      });
    });
    it('should be present when a client stream call succeeds', function(done) {
      var call = client.clientStream(function(err, data) {
        assert.ifError(err);
      });
      call.write({error: false});
      call.write({error: false});
      call.end();
      call.on('status', function(status) {
        assert.deepEqual(status.metadata.get('trailer-present'), ['yes']);
        done();
      });
    });
    it('should be present when a client stream call fails', function(done) {
      var call = client.clientStream(function(err, data) {
        assert(err);
      });
      call.write({error: false});
      call.write({error: true});
      call.end();
      call.on('status', function(status) {
        assert.deepEqual(status.metadata.get('trailer-present'), ['yes']);
        done();
      });
    });
    it('should be present when a server stream call succeeds', function(done) {
      var call = client.serverStream({error: false});
      call.on('data', function(){});
      call.on('status', function(status) {
        assert.strictEqual(status.code, grpc.status.OK);
        assert.deepEqual(status.metadata.get('trailer-present'), ['yes']);
        done();
      });
    });
    it('should be present when a server stream call fails', function(done) {
      var call = client.serverStream({error: true});
      call.on('data', function(){});
      call.on('error', function(error) {
        assert.deepEqual(error.metadata.get('trailer-present'), ['yes']);
        done();
      });
    });
    it('should be present when a bidi stream succeeds', function(done) {
      var call = client.bidiStream();
      call.write({error: false});
      call.write({error: false});
      call.end();
      call.on('data', function(){});
      call.on('status', function(status) {
        assert.strictEqual(status.code, grpc.status.OK);
        assert.deepEqual(status.metadata.get('trailer-present'), ['yes']);
        done();
      });
    });
    it('should be present when a bidi stream fails', function(done) {
      var call = client.bidiStream();
      call.write({error: false});
      call.write({error: true});
      call.end();
      call.on('data', function(){});
      call.on('error', function(error) {
        assert.deepEqual(error.metadata.get('trailer-present'), ['yes']);
        done();
      });
    });
  });
  describe('Error object should contain the status', function() {
    it('for a unary call', function(done) {
      client.unary({error: true}, function(err, data) {
        assert(err);
        assert.strictEqual(err.code, grpc.status.UNKNOWN);
        assert.strictEqual(err.message, 'Requested error');
        done();
      });
    });
    it('for a client stream call', function(done) {
      var call = client.clientStream(function(err, data) {
        assert(err);
        assert.strictEqual(err.code, grpc.status.UNKNOWN);
        assert.strictEqual(err.message, 'Requested error');
        done();
      });
      call.write({error: false});
      call.write({error: true});
      call.end();
    });
    it('for a server stream call', function(done) {
      var call = client.serverStream({error: true});
      call.on('data', function(){});
      call.on('error', function(error) {
        assert.strictEqual(error.code, grpc.status.UNKNOWN);
        assert.strictEqual(error.message, 'Requested error');
        done();
      });
    });
    it('for a bidi stream call', function(done) {
      var call = client.bidiStream();
      call.write({error: false});
      call.write({error: true});
      call.end();
      call.on('data', function(){});
      call.on('error', function(error) {
        assert.strictEqual(error.code, grpc.status.UNKNOWN);
        assert.strictEqual(error.message, 'Requested error');
        done();
      });
    });
  });
  describe('call.getPeer should return the peer', function() {
    it('for a unary call', function(done) {
      var call = client.unary({error: false}, function(err, data) {
        assert.ifError(err);
        done();
      });
      assert.strictEqual(typeof call.getPeer(), 'string');
    });
    it('for a client stream call', function(done) {
      var call = client.clientStream(function(err, data) {
        assert.ifError(err);
        done();
      });
      assert.strictEqual(typeof call.getPeer(), 'string');
      call.write({error: false});
      call.end();
    });
    it('for a server stream call', function(done) {
      var call = client.serverStream({error: false});
      assert.strictEqual(typeof call.getPeer(), 'string');
      call.on('data', function(){});
      call.on('status', function(status) {
        assert.strictEqual(status.code, grpc.status.OK);
        done();
      });
    });
    it('for a bidi stream call', function(done) {
      var call = client.bidiStream();
      assert.strictEqual(typeof call.getPeer(), 'string');
      call.write({error: false});
      call.end();
      call.on('data', function(){});
      call.on('status', function(status) {
        done();
      });
    });
  });
});
describe('Call propagation', function() {
  var proxy;
  var proxy_impl;

  var test_service;
  var Client;
  var client;
  var server;
  before(function() {
    var test_proto = ProtoBuf.loadProtoFile(__dirname + '/test_service.proto');
    test_service = test_proto.lookup('TestService');
    server = new grpc.Server();
    server.addProtoService(test_service, {
      unary: function(call) {},
      clientStream: function(stream) {},
      serverStream: function(stream) {},
      bidiStream: function(stream) {}
    });
    var port = server.bind('localhost:0', server_insecure_creds);
    Client = surface_client.makeProtobufClientConstructor(test_service);
    client = new Client('localhost:' + port, grpc.credentials.createInsecure());
    server.start();
  });
  after(function() {
    server.forceShutdown();
  });
  beforeEach(function() {
    proxy = new grpc.Server();
    proxy_impl = {
      unary: function(call) {},
      clientStream: function(stream) {},
      serverStream: function(stream) {},
      bidiStream: function(stream) {}
    };
  });
  afterEach(function() {
    proxy.forceShutdown();
  });
  describe('Cancellation', function() {
    it('With a unary call', function(done) {
      done = multiDone(done, 2);
      var call;
      proxy_impl.unary = function(parent, callback) {
        client.unary(parent.request, function(err, value) {
          try {
            assert(err);
            assert.strictEqual(err.code, grpc.status.CANCELLED);
          } finally {
            callback(err, value);
            done();
          }
        }, null, {parent: parent});
        call.cancel();
      };
      proxy.addProtoService(test_service, proxy_impl);
      var proxy_port = proxy.bind('localhost:0', server_insecure_creds);
      proxy.start();
      var proxy_client = new Client('localhost:' + proxy_port,
                                    grpc.credentials.createInsecure());
<<<<<<< HEAD
      call = proxy_client.unary({}, function(err, value) {
        done();
      });
=======
      call = proxy_client.unary({}, function(err, value) { done(); });
>>>>>>> 86d8f5ca
    });
    it('With a client stream call', function(done) {
      done = multiDone(done, 2);
      var call;
      proxy_impl.clientStream = function(parent, callback) {
        client.clientStream(function(err, value) {
          try {
            assert(err);
            assert.strictEqual(err.code, grpc.status.CANCELLED);
          } finally {
            callback(err, value);
            done();
          }
        }, null, {parent: parent});
        call.cancel();
      };
      proxy.addProtoService(test_service, proxy_impl);
      var proxy_port = proxy.bind('localhost:0', server_insecure_creds);
      proxy.start();
      var proxy_client = new Client('localhost:' + proxy_port,
                                    grpc.credentials.createInsecure());
<<<<<<< HEAD
      call = proxy_client.clientStream(function(err, value) {
        done();
      });
=======
      call = proxy_client.clientStream(function(err, value) { done(); });
>>>>>>> 86d8f5ca
    });
    it('With a server stream call', function(done) {
      done = multiDone(done, 2);
      var call;
      proxy_impl.serverStream = function(parent) {
        var child = client.serverStream(parent.request, null,
                                        {parent: parent});
        child.on('error', function(err) {
          assert(err);
          assert.strictEqual(err.code, grpc.status.CANCELLED);
          done();
        });
        call.cancel();
      };
      proxy.addProtoService(test_service, proxy_impl);
      var proxy_port = proxy.bind('localhost:0', server_insecure_creds);
      proxy.start();
      var proxy_client = new Client('localhost:' + proxy_port,
                                    grpc.credentials.createInsecure());
      call = proxy_client.serverStream({});
      call.on('error', function(err) {
        done();
      });
    });
    it('With a bidi stream call', function(done) {
      done = multiDone(done, 2);
      var call;
      proxy_impl.bidiStream = function(parent) {
        var child = client.bidiStream(null, {parent: parent});
        child.on('error', function(err) {
          assert(err);
          assert.strictEqual(err.code, grpc.status.CANCELLED);
          done();
        });
        call.cancel();
      };
      proxy.addProtoService(test_service, proxy_impl);
      var proxy_port = proxy.bind('localhost:0', server_insecure_creds);
      proxy.start();
      var proxy_client = new Client('localhost:' + proxy_port,
                                    grpc.credentials.createInsecure());
      call = proxy_client.bidiStream();
      call.on('error', function(err) {
        done();
      });
    });
  });
  describe('Deadline', function() {
    /* jshint bitwise:false */
    var deadline_flags = (grpc.propagate.DEFAULTS &
        ~grpc.propagate.CANCELLATION);
    it('With a client stream call', function(done) {
      done = multiDone(done, 2);
      proxy_impl.clientStream = function(parent, callback) {
        client.clientStream(function(err, value) {
          try {
            assert(err);
            assert(err.code === grpc.status.DEADLINE_EXCEEDED ||
                err.code === grpc.status.INTERNAL);
          } finally {
            callback(err, value);
            done();
          }
        }, null, {parent: parent, propagate_flags: deadline_flags});
      };
      proxy.addProtoService(test_service, proxy_impl);
      var proxy_port = proxy.bind('localhost:0', server_insecure_creds);
      proxy.start();
      var proxy_client = new Client('localhost:' + proxy_port,
                                    grpc.credentials.createInsecure());
      var deadline = new Date();
      deadline.setSeconds(deadline.getSeconds() + 1);
      proxy_client.clientStream(function(err, value) {
        done();
      }, null, {deadline: deadline});
    });
    it('With a bidi stream call', function(done) {
      done = multiDone(done, 2);
      proxy_impl.bidiStream = function(parent) {
        var child = client.bidiStream(
            null, {parent: parent, propagate_flags: deadline_flags});
        child.on('error', function(err) {
          assert(err);
          assert(err.code === grpc.status.DEADLINE_EXCEEDED ||
              err.code === grpc.status.INTERNAL);
          done();
        });
      };
      proxy.addProtoService(test_service, proxy_impl);
      var proxy_port = proxy.bind('localhost:0', server_insecure_creds);
      proxy.start();
      var proxy_client = new Client('localhost:' + proxy_port,
                                    grpc.credentials.createInsecure());
      var deadline = new Date();
      deadline.setSeconds(deadline.getSeconds() + 1);
      var call = proxy_client.bidiStream(null, {deadline: deadline});
      call.on('error', function(err) {
        done();
      });
    });
  });
});
describe('Cancelling surface client', function() {
  var client;
  var server;
  before(function() {
    server = new grpc.Server();
    server.addProtoService(mathService, {
      'div': function(stream) {},
      'divMany': function(stream) {},
      'fib': function(stream) {},
      'sum': function(stream) {}
    });
    var port = server.bind('localhost:0', server_insecure_creds);
    var Client = surface_client.makeProtobufClientConstructor(mathService);
    client = new Client('localhost:' + port, grpc.credentials.createInsecure());
    server.start();
  });
  after(function() {
    server.forceShutdown();
  });
  it('Should correctly cancel a unary call', function(done) {
    var call = client.div({'divisor': 0, 'dividend': 0}, function(err, resp) {
      assert.strictEqual(err.code, surface_client.status.CANCELLED);
      done();
    });
    call.cancel();
  });
  it('Should correctly cancel a client stream call', function(done) {
    var call = client.sum(function(err, resp) {
      assert.strictEqual(err.code, surface_client.status.CANCELLED);
      done();
    });
    call.cancel();
  });
  it('Should correctly cancel a server stream call', function(done) {
    var call = client.fib({'limit': 5});
    call.on('error', function(error) {
      assert.strictEqual(error.code, surface_client.status.CANCELLED);
      done();
    });
    call.cancel();
  });
  it('Should correctly cancel a bidi stream call', function(done) {
    var call = client.divMany();
    call.on('error', function(error) {
      assert.strictEqual(error.code, surface_client.status.CANCELLED);
      done();
    });
    call.cancel();
  });
});<|MERGE_RESOLUTION|>--- conflicted
+++ resolved
@@ -970,13 +970,7 @@
       proxy.start();
       var proxy_client = new Client('localhost:' + proxy_port,
                                     grpc.credentials.createInsecure());
-<<<<<<< HEAD
-      call = proxy_client.unary({}, function(err, value) {
-        done();
-      });
-=======
       call = proxy_client.unary({}, function(err, value) { done(); });
->>>>>>> 86d8f5ca
     });
     it('With a client stream call', function(done) {
       done = multiDone(done, 2);
@@ -998,13 +992,7 @@
       proxy.start();
       var proxy_client = new Client('localhost:' + proxy_port,
                                     grpc.credentials.createInsecure());
-<<<<<<< HEAD
-      call = proxy_client.clientStream(function(err, value) {
-        done();
-      });
-=======
       call = proxy_client.clientStream(function(err, value) { done(); });
->>>>>>> 86d8f5ca
     });
     it('With a server stream call', function(done) {
       done = multiDone(done, 2);
