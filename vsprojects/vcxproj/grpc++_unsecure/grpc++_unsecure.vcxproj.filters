--- conflicted
+++ resolved
@@ -680,6 +680,9 @@
     <ClInclude Include="$(SolutionDir)\..\src\cpp\common\channel_filter.h">
       <Filter>src\cpp\common</Filter>
     </ClInclude>
+    <ClInclude Include="$(SolutionDir)\..\src\cpp\rpcmanager\grpc_rpc_manager.h">
+      <Filter>src\cpp\rpcmanager</Filter>
+    </ClInclude>
     <ClInclude Include="$(SolutionDir)\..\src\cpp\server\dynamic_thread_pool.h">
       <Filter>src\cpp\server</Filter>
     </ClInclude>
@@ -743,16 +746,8 @@
     <ClInclude Include="$(SolutionDir)\..\src\core\lib\iomgr\endpoint.h">
       <Filter>src\core\lib\iomgr</Filter>
     </ClInclude>
-<<<<<<< HEAD
-    <ClInclude Include="$(SolutionDir)\..\src\cpp\rpcmanager\grpc_rpc_manager.h">
-      <Filter>src\cpp\rpcmanager</Filter>
-    </ClInclude>
-    <ClInclude Include="$(SolutionDir)\..\src\cpp\server\dynamic_thread_pool.h">
-      <Filter>src\cpp\server</Filter>
-=======
     <ClInclude Include="$(SolutionDir)\..\src\core\lib\iomgr\endpoint_pair.h">
       <Filter>src\core\lib\iomgr</Filter>
->>>>>>> bbf5dc84
     </ClInclude>
     <ClInclude Include="$(SolutionDir)\..\src\core\lib\iomgr\error.h">
       <Filter>src\core\lib\iomgr</Filter>
