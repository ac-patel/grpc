--- conflicted
+++ resolved
@@ -91,13 +91,8 @@
 void XdsResolver::StartLocked() {
   grpc_error* error = GRPC_ERROR_NONE;
   xds_client_ = MakeOrphanable<XdsClient>(
-<<<<<<< HEAD
       work_serializer(), interested_parties_, StringView(server_name_.get()),
-      grpc_core::MakeUnique<ServiceConfigWatcher>(Ref()), *args_, &error);
-=======
-      combiner(), interested_parties_, StringView(server_name_.get()),
       absl::make_unique<ServiceConfigWatcher>(Ref()), *args_, &error);
->>>>>>> 0b689cb6
   if (error != GRPC_ERROR_NONE) {
     gpr_log(GPR_ERROR,
             "Failed to create xds client -- channel will remain in "
