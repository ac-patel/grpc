--- conflicted
+++ resolved
@@ -41,16 +41,9 @@
       % endfor
       % endif
       % endfor
-<<<<<<< HEAD
       , $ext_shared, , -fvisibility=hidden ${"\\"}
       -DOPENSSL_NO_ASM -D_GNU_SOURCE -DWIN32_LEAN_AND_MEAN ${"\\"}
-      -D_HAS_EXCEPTIONS=0 -DNOMINMAX)
-=======
-      , $ext_shared, , -Wall -Werror ${"\\"}
-      -Wno-parentheses-equality -Wno-unused-value -std=c11 ${"\\"}
-      -fvisibility=hidden -DOPENSSL_NO_ASM -D_GNU_SOURCE -DWIN32_LEAN_AND_MEAN ${"\\"}
       -D_HAS_EXCEPTIONS=0 -DNOMINMAX -DGRPC_ARES=0)
->>>>>>> 0bb3986f
 
     PHP_ADD_BUILD_DIR($ext_builddir/src/php/ext/grpc)
   <%
