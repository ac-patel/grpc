--- conflicted
+++ resolved
@@ -110,12 +110,7 @@
                          GRPC_ERROR_CREATE_FROM_STATIC_STRING("Connected"));
   grpc_endpoint_destroy(tcp);
   gpr_mu_lock(args->mu);
-<<<<<<< HEAD
-  GRPC_LOG_IF_ERROR("pollset_kick", grpc_pollset_kick(args->pollset, NULL));
-=======
-  GRPC_LOG_IF_ERROR("pollset_kick",
-                    grpc_pollset_kick(exec_ctx, args->pollset, nullptr));
->>>>>>> 82c8f945
+  GRPC_LOG_IF_ERROR("pollset_kick", grpc_pollset_kick(args->pollset, nullptr));
   gpr_mu_unlock(args->mu);
 }
 
@@ -127,11 +122,7 @@
   struct sockaddr_storage* addr = (struct sockaddr_storage*)resolved_addr.addr;
   int port;
   grpc_tcp_server* s;
-<<<<<<< HEAD
-  grpc_error* error = grpc_tcp_server_create(NULL, NULL, &s);
-=======
-  grpc_error* error = grpc_tcp_server_create(&exec_ctx, nullptr, nullptr, &s);
->>>>>>> 82c8f945
+  grpc_error* error = grpc_tcp_server_create(nullptr, nullptr, &s);
   GPR_ASSERT(error == GRPC_ERROR_NONE);
   memset(&resolved_addr, 0, sizeof(resolved_addr));
   addr->ss_family = AF_INET;
