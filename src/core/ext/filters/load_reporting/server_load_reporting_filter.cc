/*
 *
 * Copyright 2016 gRPC authors.
 *
 * Licensed under the Apache License, Version 2.0 (the "License");
 * you may not use this file except in compliance with the License.
 * You may obtain a copy of the License at
 *
 *     http://www.apache.org/licenses/LICENSE-2.0
 *
 * Unless required by applicable law or agreed to in writing, software
 * distributed under the License is distributed on an "AS IS" BASIS,
 * WITHOUT WARRANTIES OR CONDITIONS OF ANY KIND, either express or implied.
 * See the License for the specific language governing permissions and
 * limitations under the License.
 *
 */

#include <string.h>

#include <grpc/load_reporting.h>
#include <grpc/support/alloc.h>
#include <grpc/support/log.h>
#include <grpc/support/string_util.h>
#include <grpc/support/sync.h>

#include "src/core/ext/filters/load_reporting/server_load_reporting_filter.h"
#include "src/core/ext/filters/load_reporting/server_load_reporting_plugin.h"
#include "src/core/lib/channel/channel_args.h"
#include "src/core/lib/profiling/timers.h"
#include "src/core/lib/slice/slice_internal.h"
#include "src/core/lib/transport/static_metadata.h"

typedef struct call_data {
  intptr_t id; /**< an id unique to the call */
  bool have_trailing_md_string;
  grpc_slice trailing_md_string;
  bool have_initial_md_string;
  grpc_slice initial_md_string;
  bool have_service_method;
  grpc_slice service_method;

  /* stores the recv_initial_metadata op's ready closure, which we wrap with our
   * own (on_initial_md_ready) in order to capture the incoming initial metadata
   * */
  grpc_closure* ops_recv_initial_metadata_ready;

  /* to get notified of the availability of the incoming initial metadata. */
  grpc_closure on_initial_md_ready;
  grpc_metadata_batch* recv_initial_metadata;
} call_data;

typedef struct channel_data {
  intptr_t id; /**< an id unique to the channel */
} channel_data;

<<<<<<< HEAD
static void on_initial_md_ready(void *user_data, grpc_error *err) {
  grpc_call_element *elem = (grpc_call_element *)user_data;
  call_data *calld = (call_data *)elem->call_data;
=======
static void on_initial_md_ready(grpc_exec_ctx* exec_ctx, void* user_data,
                                grpc_error* err) {
  grpc_call_element* elem = (grpc_call_element*)user_data;
  call_data* calld = (call_data*)elem->call_data;
>>>>>>> d9da7387

  if (err == GRPC_ERROR_NONE) {
    if (calld->recv_initial_metadata->idx.named.path != NULL) {
      calld->service_method = grpc_slice_ref_internal(
          GRPC_MDVALUE(calld->recv_initial_metadata->idx.named.path->md));
      calld->have_service_method = true;
    } else {
      err = grpc_error_add_child(
          err, GRPC_ERROR_CREATE_FROM_STATIC_STRING("Missing :path header"));
    }
    if (calld->recv_initial_metadata->idx.named.lb_token != NULL) {
      calld->initial_md_string = grpc_slice_ref_internal(
          GRPC_MDVALUE(calld->recv_initial_metadata->idx.named.lb_token->md));
      calld->have_initial_md_string = true;
      grpc_metadata_batch_remove(
          calld->recv_initial_metadata,
          calld->recv_initial_metadata->idx.named.lb_token);
    }
  } else {
    GRPC_ERROR_REF(err);
  }
  calld->ops_recv_initial_metadata_ready->cb(
      calld->ops_recv_initial_metadata_ready->cb_arg, err);
  GRPC_ERROR_UNREF(err);
}

/* Constructor for call_data */
<<<<<<< HEAD
static grpc_error *init_call_elem(grpc_call_element *elem,
                                  const grpc_call_element_args *args) {
  call_data *calld = (call_data *)elem->call_data;
=======
static grpc_error* init_call_elem(grpc_exec_ctx* exec_ctx,
                                  grpc_call_element* elem,
                                  const grpc_call_element_args* args) {
  call_data* calld = (call_data*)elem->call_data;
>>>>>>> d9da7387
  calld->id = (intptr_t)args->call_stack;
  GRPC_CLOSURE_INIT(&calld->on_initial_md_ready, on_initial_md_ready, elem,
                    grpc_schedule_on_exec_ctx);

  /* TODO(dgq): do something with the data
  channel_data *chand = elem->channel_data;
  grpc_load_reporting_call_data lr_call_data = {GRPC_LR_POINT_CALL_CREATION,
                                                (intptr_t)chand->id,
                                                (intptr_t)calld->id,
                                                NULL,
                                                NULL,
                                                NULL,
                                                NULL};
  */

  return GRPC_ERROR_NONE;
}

/* Destructor for call_data */
<<<<<<< HEAD
static void destroy_call_elem(grpc_call_element *elem,
                              const grpc_call_final_info *final_info,
                              grpc_closure *ignored) {
  call_data *calld = (call_data *)elem->call_data;
=======
static void destroy_call_elem(grpc_exec_ctx* exec_ctx, grpc_call_element* elem,
                              const grpc_call_final_info* final_info,
                              grpc_closure* ignored) {
  call_data* calld = (call_data*)elem->call_data;
>>>>>>> d9da7387

  /* TODO(dgq): do something with the data
  channel_data *chand = elem->channel_data;
  grpc_load_reporting_call_data lr_call_data = {GRPC_LR_POINT_CALL_DESTRUCTION,
                                                (intptr_t)chand->id,
                                                (intptr_t)calld->id,
                                                final_info,
                                                calld->initial_md_string,
                                                calld->trailing_md_string,
                                                calld->service_method};
  */

  if (calld->have_initial_md_string) {
    grpc_slice_unref_internal(calld->initial_md_string);
  }
  if (calld->have_trailing_md_string) {
    grpc_slice_unref_internal(calld->trailing_md_string);
  }
  if (calld->have_service_method) {
    grpc_slice_unref_internal(calld->service_method);
  }
}

/* Constructor for channel_data */
<<<<<<< HEAD
static grpc_error *init_channel_elem(grpc_channel_element *elem,
                                     grpc_channel_element_args *args) {
=======
static grpc_error* init_channel_elem(grpc_exec_ctx* exec_ctx,
                                     grpc_channel_element* elem,
                                     grpc_channel_element_args* args) {
>>>>>>> d9da7387
  GPR_ASSERT(!args->is_last);

  channel_data* chand = (channel_data*)elem->channel_data;
  chand->id = (intptr_t)args->channel_stack;

  /* TODO(dgq): do something with the data
  grpc_load_reporting_call_data lr_call_data = {GRPC_LR_POINT_CHANNEL_CREATION,
                                                (intptr_t)chand,
                                                0,
                                                NULL,
                                                NULL,
                                                NULL,
                                                NULL};
                                                */

  return GRPC_ERROR_NONE;
}

/* Destructor for channel data */
<<<<<<< HEAD
static void destroy_channel_elem(grpc_channel_element *elem) {
=======
static void destroy_channel_elem(grpc_exec_ctx* exec_ctx,
                                 grpc_channel_element* elem) {
>>>>>>> d9da7387
  /* TODO(dgq): do something with the data
  channel_data *chand = elem->channel_data;
  grpc_load_reporting_call_data lr_call_data = {
      GRPC_LR_POINT_CHANNEL_DESTRUCTION,
      (intptr_t)chand->id,
      0,
      NULL,
      NULL,
      NULL,
      NULL};
  */
}

<<<<<<< HEAD
static grpc_filtered_mdelem lr_trailing_md_filter(void *user_data,
=======
static grpc_filtered_mdelem lr_trailing_md_filter(grpc_exec_ctx* exec_ctx,
                                                  void* user_data,
>>>>>>> d9da7387
                                                  grpc_mdelem md) {
  grpc_call_element* elem = (grpc_call_element*)user_data;
  call_data* calld = (call_data*)elem->call_data;
  if (grpc_slice_eq(GRPC_MDKEY(md), GRPC_MDSTR_LB_COST_BIN)) {
    calld->trailing_md_string = GRPC_MDVALUE(md);
    return GRPC_FILTERED_REMOVE();
  }
  return GRPC_FILTERED_MDELEM(md);
}

static void lr_start_transport_stream_op_batch(
<<<<<<< HEAD
    grpc_call_element *elem, grpc_transport_stream_op_batch *op) {
=======
    grpc_exec_ctx* exec_ctx, grpc_call_element* elem,
    grpc_transport_stream_op_batch* op) {
>>>>>>> d9da7387
  GPR_TIMER_BEGIN("lr_start_transport_stream_op_batch", 0);
  call_data* calld = (call_data*)elem->call_data;

  if (op->recv_initial_metadata) {
    /* substitute our callback for the higher callback */
    calld->recv_initial_metadata =
        op->payload->recv_initial_metadata.recv_initial_metadata;
    calld->ops_recv_initial_metadata_ready =
        op->payload->recv_initial_metadata.recv_initial_metadata_ready;
    op->payload->recv_initial_metadata.recv_initial_metadata_ready =
        &calld->on_initial_md_ready;
  } else if (op->send_trailing_metadata) {
    GRPC_LOG_IF_ERROR(
        "grpc_metadata_batch_filter",
        grpc_metadata_batch_filter(
            op->payload->send_trailing_metadata.send_trailing_metadata,
            lr_trailing_md_filter, elem,
            "LR trailing metadata filtering error"));
  }
  grpc_call_next_op(elem, op);

  GPR_TIMER_END("lr_start_transport_stream_op_batch", 0);
}

const grpc_channel_filter grpc_server_load_reporting_filter = {
    lr_start_transport_stream_op_batch,
    grpc_channel_next_op,
    sizeof(call_data),
    init_call_elem,
    grpc_call_stack_ignore_set_pollset_or_pollset_set,
    destroy_call_elem,
    sizeof(channel_data),
    init_channel_elem,
    destroy_channel_elem,
    grpc_channel_next_get_info,
    "load_reporting"};<|MERGE_RESOLUTION|>--- conflicted
+++ resolved
@@ -54,16 +54,9 @@
   intptr_t id; /**< an id unique to the channel */
 } channel_data;
 
-<<<<<<< HEAD
-static void on_initial_md_ready(void *user_data, grpc_error *err) {
-  grpc_call_element *elem = (grpc_call_element *)user_data;
-  call_data *calld = (call_data *)elem->call_data;
-=======
-static void on_initial_md_ready(grpc_exec_ctx* exec_ctx, void* user_data,
-                                grpc_error* err) {
+static void on_initial_md_ready(void* user_data, grpc_error* err) {
   grpc_call_element* elem = (grpc_call_element*)user_data;
   call_data* calld = (call_data*)elem->call_data;
->>>>>>> d9da7387
 
   if (err == GRPC_ERROR_NONE) {
     if (calld->recv_initial_metadata->idx.named.path != NULL) {
@@ -91,16 +84,9 @@
 }
 
 /* Constructor for call_data */
-<<<<<<< HEAD
-static grpc_error *init_call_elem(grpc_call_element *elem,
-                                  const grpc_call_element_args *args) {
-  call_data *calld = (call_data *)elem->call_data;
-=======
-static grpc_error* init_call_elem(grpc_exec_ctx* exec_ctx,
-                                  grpc_call_element* elem,
+static grpc_error* init_call_elem(grpc_call_element* elem,
                                   const grpc_call_element_args* args) {
   call_data* calld = (call_data*)elem->call_data;
->>>>>>> d9da7387
   calld->id = (intptr_t)args->call_stack;
   GRPC_CLOSURE_INIT(&calld->on_initial_md_ready, on_initial_md_ready, elem,
                     grpc_schedule_on_exec_ctx);
@@ -120,17 +106,10 @@
 }
 
 /* Destructor for call_data */
-<<<<<<< HEAD
-static void destroy_call_elem(grpc_call_element *elem,
-                              const grpc_call_final_info *final_info,
-                              grpc_closure *ignored) {
-  call_data *calld = (call_data *)elem->call_data;
-=======
-static void destroy_call_elem(grpc_exec_ctx* exec_ctx, grpc_call_element* elem,
+static void destroy_call_elem(grpc_call_element* elem,
                               const grpc_call_final_info* final_info,
                               grpc_closure* ignored) {
   call_data* calld = (call_data*)elem->call_data;
->>>>>>> d9da7387
 
   /* TODO(dgq): do something with the data
   channel_data *chand = elem->channel_data;
@@ -155,14 +134,8 @@
 }
 
 /* Constructor for channel_data */
-<<<<<<< HEAD
-static grpc_error *init_channel_elem(grpc_channel_element *elem,
-                                     grpc_channel_element_args *args) {
-=======
-static grpc_error* init_channel_elem(grpc_exec_ctx* exec_ctx,
-                                     grpc_channel_element* elem,
+static grpc_error* init_channel_elem(grpc_channel_element* elem,
                                      grpc_channel_element_args* args) {
->>>>>>> d9da7387
   GPR_ASSERT(!args->is_last);
 
   channel_data* chand = (channel_data*)elem->channel_data;
@@ -182,12 +155,7 @@
 }
 
 /* Destructor for channel data */
-<<<<<<< HEAD
-static void destroy_channel_elem(grpc_channel_element *elem) {
-=======
-static void destroy_channel_elem(grpc_exec_ctx* exec_ctx,
-                                 grpc_channel_element* elem) {
->>>>>>> d9da7387
+static void destroy_channel_elem(grpc_channel_element* elem) {
   /* TODO(dgq): do something with the data
   channel_data *chand = elem->channel_data;
   grpc_load_reporting_call_data lr_call_data = {
@@ -201,12 +169,7 @@
   */
 }
 
-<<<<<<< HEAD
-static grpc_filtered_mdelem lr_trailing_md_filter(void *user_data,
-=======
-static grpc_filtered_mdelem lr_trailing_md_filter(grpc_exec_ctx* exec_ctx,
-                                                  void* user_data,
->>>>>>> d9da7387
+static grpc_filtered_mdelem lr_trailing_md_filter(void* user_data,
                                                   grpc_mdelem md) {
   grpc_call_element* elem = (grpc_call_element*)user_data;
   call_data* calld = (call_data*)elem->call_data;
@@ -218,12 +181,7 @@
 }
 
 static void lr_start_transport_stream_op_batch(
-<<<<<<< HEAD
-    grpc_call_element *elem, grpc_transport_stream_op_batch *op) {
-=======
-    grpc_exec_ctx* exec_ctx, grpc_call_element* elem,
-    grpc_transport_stream_op_batch* op) {
->>>>>>> d9da7387
+    grpc_call_element* elem, grpc_transport_stream_op_batch* op) {
   GPR_TIMER_BEGIN("lr_start_transport_stream_op_batch", 0);
   call_data* calld = (call_data*)elem->call_data;
 
