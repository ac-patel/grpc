#!/usr/bin/env python
# Copyright 2017 gRPC authors.
#
# Licensed under the Apache License, Version 2.0 (the "License");
# you may not use this file except in compliance with the License.
# You may obtain a copy of the License at
#
#     http://www.apache.org/licenses/LICENSE-2.0
#
# Unless required by applicable law or agreed to in writing, software
# distributed under the License is distributed on an "AS IS" BASIS,
# WITHOUT WARRANTIES OR CONDITIONS OF ANY KIND, either express or implied.
# See the License for the specific language governing permissions and
# limitations under the License.
"""Helper to upload Jenkins test results to BQ"""

from __future__ import print_function

import os
import six
import sys
import time
import uuid

gcp_utils_dir = os.path.abspath(
    os.path.join(os.path.dirname(__file__), '../../gcp/utils'))
sys.path.append(gcp_utils_dir)
import big_query_utils

_DATASET_ID = 'jenkins_test_results'
_DESCRIPTION = 'Test results from master job run on Jenkins'
# 90 days in milliseconds
_EXPIRATION_MS = 90 * 24 * 60 * 60 * 1000
_PARTITION_TYPE = 'DAY'
_PROJECT_ID = 'grpc-testing'
_RESULTS_SCHEMA = [
    ('job_name', 'STRING', 'Name of Jenkins job'),
    ('build_id', 'INTEGER', 'Build ID of Jenkins job'),
    ('build_url', 'STRING', 'URL of Jenkins job'),
    ('test_name', 'STRING', 'Individual test name'),
    ('language', 'STRING', 'Language of test'),
    ('platform', 'STRING', 'Platform used for test'),
    ('config', 'STRING', 'Config used for test'),
    ('compiler', 'STRING', 'Compiler used for test'),
    ('iomgr_platform', 'STRING', 'Iomgr used for test'),
    ('result', 'STRING', 'Test result: PASSED, TIMEOUT, FAILED, or SKIPPED'),
    ('timestamp', 'TIMESTAMP', 'Timestamp of test run'),
    ('elapsed_time', 'FLOAT', 'How long test took to run'),
    ('cpu_estimated', 'FLOAT', 'Estimated CPU usage of test'),
    ('cpu_measured', 'FLOAT', 'Actual CPU usage of test'),
    ('return_code', 'INTEGER', 'Exit code of test'),
]
_INTEROP_RESULTS_SCHEMA = [
    ('job_name', 'STRING', 'Name of Jenkins/Kokoro job'),
    ('build_id', 'INTEGER', 'Build ID of Jenkins/Kokoro job'),
    ('build_url', 'STRING', 'URL of Jenkins/Kokoro job'),
    ('test_name', 'STRING',
     'Unique test name combining client, server, and test_name'),
    ('suite', 'STRING',
     'Test suite: cloud_to_cloud, cloud_to_prod, or cloud_to_prod_auth'),
    ('client', 'STRING', 'Client language'),
    ('server', 'STRING', 'Server host name'),
    ('test_case', 'STRING', 'Name of test case'),
    ('result', 'STRING', 'Test result: PASSED, TIMEOUT, FAILED, or SKIPPED'),
    ('timestamp', 'TIMESTAMP', 'Timestamp of test run'),
    ('elapsed_time', 'FLOAT', 'How long test took to run'),
]


def _get_build_metadata(test_results):
    """Add Jenkins/Kokoro build metadata to test_results based on environment
  variables set by Jenkins/Kokoro.
  """
<<<<<<< HEAD
  build_id = os.getenv('BUILD_ID') or os.getenv('KOKORO_BUILD_NUMBER')
  build_url = os.getenv('BUILD_URL')
  # if os.getenv('KOKORO_BUILD_ID'):
  # build_url = 'https://sponge.corp.google.com/invocation?id=%s' % os.getenv('KOKORO_BUILD_ID')
  build_url = os.getenv('KOKORO_BUILD_ID')
  job_name = os.getenv('JOB_BASE_NAME') or os.getenv('KOKORO_JOB_NAME')
=======
    build_id = os.getenv('BUILD_ID') or os.getenv('KOKORO_BUILD_NUMBER')
    build_url = os.getenv('BUILD_URL') or os.getenv('KOKORO_BUILD_URL')
    job_name = os.getenv('JOB_BASE_NAME') or os.getenv('KOKORO_JOB_NAME')
>>>>>>> ffc02054

    if build_id:
        test_results['build_id'] = build_id
    if build_url:
        test_results['build_url'] = build_url
    if job_name:
        test_results['job_name'] = job_name


def upload_results_to_bq(resultset, bq_table, args, platform):
    """Upload test results to a BQ table.

  Args:
      resultset: dictionary generated by jobset.run
      bq_table: string name of table to create/upload results to in BQ
      args: args in run_tests.py, generated by argparse
      platform: string name of platform tests were run on
  """
    bq = big_query_utils.create_big_query()
    big_query_utils.create_partitioned_table(
        bq,
        _PROJECT_ID,
        _DATASET_ID,
        bq_table,
        _RESULTS_SCHEMA,
        _DESCRIPTION,
        partition_type=_PARTITION_TYPE,
        expiration_ms=_EXPIRATION_MS)

    for shortname, results in six.iteritems(resultset):
        for result in results:
            test_results = {}
            _get_build_metadata(test_results)
            test_results['compiler'] = args.compiler
            test_results['config'] = args.config
            test_results['cpu_estimated'] = result.cpu_estimated
            test_results['cpu_measured'] = result.cpu_measured
            test_results['elapsed_time'] = '%.2f' % result.elapsed_time
            test_results['iomgr_platform'] = args.iomgr_platform
            # args.language is a list, but will always have one element in the contexts
            # this function is used.
            test_results['language'] = args.language[0]
            test_results['platform'] = platform
            test_results['result'] = result.state
            test_results['return_code'] = result.returncode
            test_results['test_name'] = shortname
            test_results['timestamp'] = time.strftime('%Y-%m-%d %H:%M:%S')

            row = big_query_utils.make_row(str(uuid.uuid4()), test_results)

            # TODO(jtattermusch): rows are inserted one by one, very inefficient
            max_retries = 3
            for attempt in range(max_retries):
                if big_query_utils.insert_rows(bq, _PROJECT_ID, _DATASET_ID,
                                               bq_table, [row]):
                    break
                else:
                    if attempt < max_retries - 1:
                        print('Error uploading result to bigquery, will retry.')
                    else:
                        print(
                            'Error uploading result to bigquery, all attempts failed.'
                        )
                        sys.exit(1)


def upload_interop_results_to_bq(resultset, bq_table, args):
    """Upload interop test results to a BQ table.

  Args:
      resultset: dictionary generated by jobset.run
      bq_table: string name of table to create/upload results to in BQ
      args: args in run_interop_tests.py, generated by argparse
  """
    bq = big_query_utils.create_big_query()
    big_query_utils.create_partitioned_table(
        bq,
        _PROJECT_ID,
        _DATASET_ID,
        bq_table,
        _INTEROP_RESULTS_SCHEMA,
        _DESCRIPTION,
        partition_type=_PARTITION_TYPE,
        expiration_ms=_EXPIRATION_MS)

    for shortname, results in six.iteritems(resultset):
        for result in results:
            test_results = {}
            _get_build_metadata(test_results)
            test_results['elapsed_time'] = '%.2f' % result.elapsed_time
            test_results['result'] = result.state
            test_results['test_name'] = shortname
            test_results['suite'] = shortname.split(':')[0]
            test_results['client'] = shortname.split(':')[1]
            test_results['server'] = shortname.split(':')[2]
            test_results['test_case'] = shortname.split(':')[3]
            test_results['timestamp'] = time.strftime('%Y-%m-%d %H:%M:%S')
            row = big_query_utils.make_row(str(uuid.uuid4()), test_results)
            # TODO(jtattermusch): rows are inserted one by one, very inefficient
            max_retries = 3
            for attempt in range(max_retries):
                if big_query_utils.insert_rows(bq, _PROJECT_ID, _DATASET_ID,
                                               bq_table, [row]):
                    break
                else:
                    if attempt < max_retries - 1:
                        print('Error uploading result to bigquery, will retry.')
                    else:
                        print(
                            'Error uploading result to bigquery, all attempts failed.'
                        )
                        sys.exit(1)<|MERGE_RESOLUTION|>--- conflicted
+++ resolved
@@ -71,18 +71,9 @@
     """Add Jenkins/Kokoro build metadata to test_results based on environment
   variables set by Jenkins/Kokoro.
   """
-<<<<<<< HEAD
-  build_id = os.getenv('BUILD_ID') or os.getenv('KOKORO_BUILD_NUMBER')
-  build_url = os.getenv('BUILD_URL')
-  # if os.getenv('KOKORO_BUILD_ID'):
-  # build_url = 'https://sponge.corp.google.com/invocation?id=%s' % os.getenv('KOKORO_BUILD_ID')
-  build_url = os.getenv('KOKORO_BUILD_ID')
-  job_name = os.getenv('JOB_BASE_NAME') or os.getenv('KOKORO_JOB_NAME')
-=======
     build_id = os.getenv('BUILD_ID') or os.getenv('KOKORO_BUILD_NUMBER')
     build_url = os.getenv('BUILD_URL') or os.getenv('KOKORO_BUILD_URL')
     job_name = os.getenv('JOB_BASE_NAME') or os.getenv('KOKORO_JOB_NAME')
->>>>>>> ffc02054
 
     if build_id:
         test_results['build_id'] = build_id
