--- conflicted
+++ resolved
@@ -34,26 +34,14 @@
 #include "src/core/ext/filters/client_channel/subchannel_index.h"
 #include "src/core/lib/surface/channel_init.h"
 
-<<<<<<< HEAD
-static bool append_filter(grpc_channel_stack_builder *builder, void *arg) {
-=======
-static bool append_filter(grpc_exec_ctx* exec_ctx,
-                          grpc_channel_stack_builder* builder, void* arg) {
->>>>>>> d9da7387
+static bool append_filter(grpc_channel_stack_builder* builder, void* arg) {
   return grpc_channel_stack_builder_append_filter(
       builder, (const grpc_channel_filter*)arg, NULL, NULL);
 }
 
-<<<<<<< HEAD
-static bool set_default_host_if_unset(grpc_channel_stack_builder *builder,
-                                      void *unused) {
-  const grpc_channel_args *args =
-=======
-static bool set_default_host_if_unset(grpc_exec_ctx* exec_ctx,
-                                      grpc_channel_stack_builder* builder,
+static bool set_default_host_if_unset(grpc_channel_stack_builder* builder,
                                       void* unused) {
   const grpc_channel_args* args =
->>>>>>> d9da7387
       grpc_channel_stack_builder_get_channel_arguments(builder);
   for (size_t i = 0; i < args->num_args; i++) {
     if (0 == strcmp(args->args[i].key, GRPC_ARG_DEFAULT_AUTHORITY) ||
@@ -61,24 +49,13 @@
       return true;
     }
   }
-<<<<<<< HEAD
-  char *default_authority = grpc_get_default_authority(
+  char* default_authority = grpc_get_default_authority(
       grpc_channel_stack_builder_get_target(builder));
-  if (default_authority != NULL) {
-    grpc_arg arg = grpc_channel_arg_string_create(
-        (char *)GRPC_ARG_DEFAULT_AUTHORITY, default_authority);
-    grpc_channel_args *new_args = grpc_channel_args_copy_and_add(args, &arg, 1);
-    grpc_channel_stack_builder_set_channel_arguments(builder, new_args);
-=======
-  char* default_authority = grpc_get_default_authority(
-      exec_ctx, grpc_channel_stack_builder_get_target(builder));
   if (default_authority != NULL) {
     grpc_arg arg = grpc_channel_arg_string_create(
         (char*)GRPC_ARG_DEFAULT_AUTHORITY, default_authority);
     grpc_channel_args* new_args = grpc_channel_args_copy_and_add(args, &arg, 1);
-    grpc_channel_stack_builder_set_channel_arguments(exec_ctx, builder,
-                                                     new_args);
->>>>>>> d9da7387
+    grpc_channel_stack_builder_set_channel_arguments(builder, new_args);
     gpr_free(default_authority);
     grpc_channel_args_destroy(new_args);
   }
