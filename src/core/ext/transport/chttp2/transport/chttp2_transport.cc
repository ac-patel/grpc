--- conflicted
+++ resolved
@@ -1725,17 +1725,9 @@
     grpc_endpoint_add_to_pollset_set(t->ep, op->bind_pollset_set);
   }
 
-<<<<<<< HEAD
-  if (op->send_ping) {
-    send_ping_locked(t, nullptr, op->send_ping);
+  if (op->send_ping.on_initiate != nullptr || op->send_ping.on_ack != nullptr) {
+    send_ping_locked(t, op->send_ping.on_initiate, op->send_ping.on_ack);
     grpc_chttp2_initiate_write(t, GRPC_CHTTP2_INITIATE_WRITE_APPLICATION_PING);
-=======
-  if (op->send_ping.on_initiate != nullptr || op->send_ping.on_ack != nullptr) {
-    send_ping_locked(exec_ctx, t, op->send_ping.on_initiate,
-                     op->send_ping.on_ack);
-    grpc_chttp2_initiate_write(exec_ctx, t,
-                               GRPC_CHTTP2_INITIATE_WRITE_APPLICATION_PING);
->>>>>>> c01a91da
   }
 
   if (op->on_connectivity_state_change != nullptr) {
