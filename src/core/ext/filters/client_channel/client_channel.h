--- conflicted
+++ resolved
@@ -42,25 +42,15 @@
 extern const grpc_channel_filter grpc_client_channel_filter;
 
 grpc_connectivity_state grpc_client_channel_check_connectivity_state(
-<<<<<<< HEAD
-    grpc_channel_element *elem, int try_to_connect);
-=======
-    grpc_exec_ctx* exec_ctx, grpc_channel_element* elem, int try_to_connect);
->>>>>>> d9da7387
+    grpc_channel_element* elem, int try_to_connect);
 
 int grpc_client_channel_num_external_connectivity_watchers(
     grpc_channel_element* elem);
 
 void grpc_client_channel_watch_connectivity_state(
-<<<<<<< HEAD
-    grpc_channel_element *elem, grpc_polling_entity pollent,
-    grpc_connectivity_state *state, grpc_closure *on_complete,
-    grpc_closure *watcher_timer_init);
-=======
-    grpc_exec_ctx* exec_ctx, grpc_channel_element* elem,
-    grpc_polling_entity pollent, grpc_connectivity_state* state,
-    grpc_closure* on_complete, grpc_closure* watcher_timer_init);
->>>>>>> d9da7387
+    grpc_channel_element* elem, grpc_polling_entity pollent,
+    grpc_connectivity_state* state, grpc_closure* on_complete,
+    grpc_closure* watcher_timer_init);
 
 /* Debug helper: pull the subchannel call from a call stack element */
 grpc_subchannel_call* grpc_client_channel_get_subchannel_call(
