--- conflicted
+++ resolved
@@ -103,14 +103,8 @@
             "pollset_work",
             grpc_pollset_work(&exec_ctx,
                               grpc_polling_entity_pollset(&request.pops),
-<<<<<<< HEAD
                               &worker, GRPC_MILLIS_INF_FUTURE))) {
-      request.is_done = 1;
-=======
-                              &worker, gpr_now(GPR_CLOCK_MONOTONIC),
-                              gpr_inf_future(GPR_CLOCK_MONOTONIC)))) {
       request.is_done = true;
->>>>>>> 9811915b
     }
   }
   gpr_mu_unlock(request.mu);
