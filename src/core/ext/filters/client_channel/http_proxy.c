/*
 *
 * Copyright 2016 gRPC authors.
 *
 * Licensed under the Apache License, Version 2.0 (the "License");
 * you may not use this file except in compliance with the License.
 * You may obtain a copy of the License at
 *
 *     http://www.apache.org/licenses/LICENSE-2.0
 *
 * Unless required by applicable law or agreed to in writing, software
 * distributed under the License is distributed on an "AS IS" BASIS,
 * WITHOUT WARRANTIES OR CONDITIONS OF ANY KIND, either express or implied.
 * See the License for the specific language governing permissions and
 * limitations under the License.
 *
 */

#include "src/core/ext/filters/client_channel/http_proxy.h"

#include <stdbool.h>
#include <string.h>

#include <grpc/support/alloc.h>
#include <grpc/support/host_port.h>
#include <grpc/support/log.h>
#include <grpc/support/string_util.h>

#include "src/core/ext/filters/client_channel/http_connect_handshaker.h"
#include "src/core/ext/filters/client_channel/proxy_mapper_registry.h"
#include "src/core/ext/filters/client_channel/uri_parser.h"
#include "src/core/lib/channel/channel_args.h"
#include "src/core/lib/support/env.h"
#include "src/core/lib/support/string.h"
<<<<<<< HEAD
#include "src/core/lib/slice/b64.h"
=======
>>>>>>> 2a88847f

static void grpc_get_http_proxy_server(grpc_exec_ctx* exec_ctx,
                                char **name_to_resolve,
                                char **user_cred) {
  *name_to_resolve = NULL;
  char* uri_str = gpr_getenv("http_proxy");
  if (uri_str == NULL) return;
  grpc_uri* uri =
      grpc_uri_parse(exec_ctx, uri_str, false /* suppress_errors */);
  if (uri == NULL || uri->authority == NULL) {
    gpr_log(GPR_ERROR, "cannot parse value of 'http_proxy' env var");
    goto done;
  }
  if (strcmp(uri->scheme, "http") != 0) {
    gpr_log(GPR_ERROR, "'%s' scheme not supported in proxy URI", uri->scheme);
    goto done;
  }
  char *user_cred_end = strchr(uri->authority, '@');
  if (user_cred_end != NULL) {
    *name_to_resolve = gpr_strdup(user_cred_end + 1);
    *user_cred_end = '\0';
    *user_cred = gpr_strdup(uri->authority);
    gpr_log(GPR_INFO, "userinfo found in proxy URI");
  } else {
    *name_to_resolve = gpr_strdup(uri->authority);
  }
done:
  gpr_free(uri_str);
  grpc_uri_destroy(uri);
}

static bool proxy_mapper_map_name(grpc_exec_ctx* exec_ctx,
                                  grpc_proxy_mapper* mapper,
                                  const char* server_uri,
                                  const grpc_channel_args* args,
                                  char** name_to_resolve,
                                  grpc_channel_args** new_args) {
  char *user_cred = NULL;
  grpc_get_http_proxy_server(exec_ctx, name_to_resolve, &user_cred);
  if (*name_to_resolve == NULL) return false;
  grpc_uri* uri =
      grpc_uri_parse(exec_ctx, server_uri, false /* suppress_errors */);
  if (uri == NULL || uri->path[0] == '\0') {
    gpr_log(GPR_ERROR,
            "'http_proxy' environment variable set, but cannot "
            "parse server URI '%s' -- not using proxy",
            server_uri);
    if (uri != NULL) {
      gpr_free(user_cred);
      grpc_uri_destroy(uri);
    }
    return false;
  }
  if (strcmp(uri->scheme, "unix") == 0) {
    gpr_log(GPR_INFO, "not using proxy for Unix domain socket '%s'",
            server_uri);
    gpr_free(user_cred);
    grpc_uri_destroy(uri);
    return false;
  }
<<<<<<< HEAD

  grpc_arg args_to_add[2];
  args_to_add[0] = grpc_channel_arg_string_create(
=======
  char* no_proxy_str = gpr_getenv("no_proxy");
  if (no_proxy_str != NULL) {
    static const char* NO_PROXY_SEPARATOR = ",";
    bool use_proxy = true;
    char* server_host;
    char* server_port;
    if (!gpr_split_host_port(uri->path[0] == '/' ? uri->path + 1 : uri->path,
                             &server_host, &server_port)) {
      gpr_log(GPR_INFO,
              "unable to split host and port, not checking no_proxy list for "
              "host '%s'",
              server_uri);
    } else {
      size_t uri_len = strlen(server_host);
      char** no_proxy_hosts;
      size_t num_no_proxy_hosts;
      gpr_string_split(no_proxy_str, NO_PROXY_SEPARATOR, &no_proxy_hosts,
                       &num_no_proxy_hosts);
      for (size_t i = 0; i < num_no_proxy_hosts; i++) {
        char* no_proxy_entry = no_proxy_hosts[i];
        size_t no_proxy_len = strlen(no_proxy_entry);
        if (no_proxy_len <= uri_len &&
            gpr_stricmp(no_proxy_entry, &server_host[uri_len - no_proxy_len]) ==
                0) {
          gpr_log(GPR_INFO, "not using proxy for host in no_proxy list '%s'",
                  server_uri);
          use_proxy = false;
          break;
        }
      }
      for (size_t i = 0; i < num_no_proxy_hosts; i++) {
        gpr_free(no_proxy_hosts[i]);
      }
      gpr_free(no_proxy_hosts);
      gpr_free(server_host);
      gpr_free(server_port);
      if (!use_proxy) {
        grpc_uri_destroy(uri);
        gpr_free(*name_to_resolve);
        *name_to_resolve = NULL;
        return false;
      }
    }
  }
  grpc_arg new_arg = grpc_channel_arg_string_create(
>>>>>>> 2a88847f
      GRPC_ARG_HTTP_CONNECT_SERVER,
      uri->path[0] == '/' ? uri->path + 1 : uri->path);

  if(user_cred != NULL) {
    /* Use base64 encoding for user credentials */
    char *encoded_user_cred =
        grpc_base64_encode(user_auth, strlen(user_cred), 0, 0);
    char *header;
    gpr_asprintf(&header, "Proxy-Authorization:Basic %s", encoded_user_cred);
    gpr_free(encoded_user_cred);
    args_to_add[1] = grpc_channel_arg_string_create(
        GRPC_ARG_HTTP_CONNECT_HEADERS, header);
    *new_args = grpc_channel_args_copy_and_add(args, args_to_add, 2);
    gpr_free(header);
  } else {
    *new_args = grpc_channel_args_copy_and_add(args, args_to_add, 1);
  }
  gpr_free(user_cred);
  grpc_uri_destroy(uri);
  return true;
}

static bool proxy_mapper_map_address(grpc_exec_ctx* exec_ctx,
                                     grpc_proxy_mapper* mapper,
                                     const grpc_resolved_address* address,
                                     const grpc_channel_args* args,
                                     grpc_resolved_address** new_address,
                                     grpc_channel_args** new_args) {
  return false;
}

static void proxy_mapper_destroy(grpc_proxy_mapper* mapper) {}

static const grpc_proxy_mapper_vtable proxy_mapper_vtable = {
    proxy_mapper_map_name, proxy_mapper_map_address, proxy_mapper_destroy};

static grpc_proxy_mapper proxy_mapper = {&proxy_mapper_vtable};

void grpc_register_http_proxy_mapper() {
  grpc_proxy_mapper_register(true /* at_start */, &proxy_mapper);
}<|MERGE_RESOLUTION|>--- conflicted
+++ resolved
@@ -32,10 +32,7 @@
 #include "src/core/lib/channel/channel_args.h"
 #include "src/core/lib/support/env.h"
 #include "src/core/lib/support/string.h"
-<<<<<<< HEAD
 #include "src/core/lib/slice/b64.h"
-=======
->>>>>>> 2a88847f
 
 static void grpc_get_http_proxy_server(grpc_exec_ctx* exec_ctx,
                                 char **name_to_resolve,
@@ -96,11 +93,6 @@
     grpc_uri_destroy(uri);
     return false;
   }
-<<<<<<< HEAD
-
-  grpc_arg args_to_add[2];
-  args_to_add[0] = grpc_channel_arg_string_create(
-=======
   char* no_proxy_str = gpr_getenv("no_proxy");
   if (no_proxy_str != NULL) {
     static const char* NO_PROXY_SEPARATOR = ",";
@@ -145,15 +137,14 @@
       }
     }
   }
-  grpc_arg new_arg = grpc_channel_arg_string_create(
->>>>>>> 2a88847f
+  grpc_arg args_to_add[2];
+  args_to_add[0] = grpc_channel_arg_string_create(
       GRPC_ARG_HTTP_CONNECT_SERVER,
       uri->path[0] == '/' ? uri->path + 1 : uri->path);
-
   if(user_cred != NULL) {
     /* Use base64 encoding for user credentials */
     char *encoded_user_cred =
-        grpc_base64_encode(user_auth, strlen(user_cred), 0, 0);
+        grpc_base64_encode(user_cred, strlen(user_cred), 0, 0);
     char *header;
     gpr_asprintf(&header, "Proxy-Authorization:Basic %s", encoded_user_cred);
     gpr_free(encoded_user_cred);
