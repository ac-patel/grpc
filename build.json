--- conflicted
+++ resolved
@@ -69,11 +69,7 @@
       ],
       "headers": [
         "src/cpp/client/channel.h",
-<<<<<<< HEAD
         "src/cpp/common/create_auth_context.h",
-        "src/cpp/proto/proto_utils.h",
-=======
->>>>>>> d4268649
         "src/cpp/server/thread_pool.h"
       ],
       "src": [
