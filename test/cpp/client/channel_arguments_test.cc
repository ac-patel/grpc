/*
 *
 * Copyright 2014, Google Inc.
 * All rights reserved.
 *
 * Redistribution and use in source and binary forms, with or without
 * modification, are permitted provided that the following conditions are
 * met:
 *
 *     * Redistributions of source code must retain the above copyright
 * notice, this list of conditions and the following disclaimer.
 *     * Redistributions in binary form must reproduce the above
 * copyright notice, this list of conditions and the following disclaimer
 * in the documentation and/or other materials provided with the
 * distribution.
 *     * Neither the name of Google Inc. nor the names of its
 * contributors may be used to endorse or promote products derived from
 * this software without specific prior written permission.
 *
 * THIS SOFTWARE IS PROVIDED BY THE COPYRIGHT HOLDERS AND CONTRIBUTORS
 * "AS IS" AND ANY EXPRESS OR IMPLIED WARRANTIES, INCLUDING, BUT NOT
 * LIMITED TO, THE IMPLIED WARRANTIES OF MERCHANTABILITY AND FITNESS FOR
 * A PARTICULAR PURPOSE ARE DISCLAIMED. IN NO EVENT SHALL THE COPYRIGHT
 * OWNER OR CONTRIBUTORS BE LIABLE FOR ANY DIRECT, INDIRECT, INCIDENTAL,
 * SPECIAL, EXEMPLARY, OR CONSEQUENTIAL DAMAGES (INCLUDING, BUT NOT
 * LIMITED TO, PROCUREMENT OF SUBSTITUTE GOODS OR SERVICES; LOSS OF USE,
 * DATA, OR PROFITS; OR BUSINESS INTERRUPTION) HOWEVER CAUSED AND ON ANY
 * THEORY OF LIABILITY, WHETHER IN CONTRACT, STRICT LIABILITY, OR TORT
 * (INCLUDING NEGLIGENCE OR OTHERWISE) ARISING IN ANY WAY OUT OF THE USE
 * OF THIS SOFTWARE, EVEN IF ADVISED OF THE POSSIBILITY OF SUCH DAMAGE.
 *
 */

#include <grpc++/channel_arguments.h>

#include <grpc/grpc.h>
#include <gtest/gtest.h>

namespace grpc {
namespace testing {

class ChannelArgumentsTest : public ::testing::Test {
 protected:
  void SetChannelArgs(const ChannelArguments& channel_args,
                      grpc_channel_args* args) {
    channel_args.SetChannelArgs(args);
  }
};

TEST_F(ChannelArgumentsTest, SetInt) {
  grpc_channel_args args;
  ChannelArguments channel_args;
  // Empty arguments.
  SetChannelArgs(channel_args, &args);
  EXPECT_EQ(0, args.num_args);

  grpc::string key("key0");
  channel_args.SetInt(key, 0);
  // Clear key early to make sure channel_args takes a copy
  key = "";
  SetChannelArgs(channel_args, &args);
  EXPECT_EQ(1, args.num_args);
  EXPECT_EQ(GRPC_ARG_INTEGER, args.args[0].type);
  EXPECT_STREQ("key0", args.args[0].key);
  EXPECT_EQ(0, args.args[0].value.integer);

  key = "key1";
  channel_args.SetInt(key, 1);
  key = "";
  SetChannelArgs(channel_args, &args);
  EXPECT_EQ(2, args.num_args);
  // We do not enforce order on the arguments.
  for (size_t i = 0; i < args.num_args; i++) {
    EXPECT_EQ(GRPC_ARG_INTEGER, args.args[i].type);
    if (grpc::string(args.args[i].key) == "key0") {
      EXPECT_EQ(0, args.args[i].value.integer);
    } else if (grpc::string(args.args[i].key) == "key1") {
      EXPECT_EQ(1, args.args[i].value.integer);
    }
  }
}

TEST_F(ChannelArgumentsTest, SetString) {
  grpc_channel_args args;
  ChannelArguments channel_args;
  // Empty arguments.
  SetChannelArgs(channel_args, &args);
  EXPECT_EQ(0, args.num_args);

  grpc::string key("key0");
  grpc::string val("val0");
  channel_args.SetString(key, val);
  // Clear key/val early to make sure channel_args takes a copy
  key = "";
  val = "";
  SetChannelArgs(channel_args, &args);
  EXPECT_EQ(1, args.num_args);
  EXPECT_EQ(GRPC_ARG_STRING, args.args[0].type);
  EXPECT_STREQ("key0", args.args[0].key);
  EXPECT_STREQ("val0", args.args[0].value.string);

  key = "key1";
  val = "val1";
  channel_args.SetString(key, val);
  SetChannelArgs(channel_args, &args);
  EXPECT_EQ(2, args.num_args);
  // We do not enforce order on the arguments.
  for (size_t i = 0; i < args.num_args; i++) {
    EXPECT_EQ(GRPC_ARG_STRING, args.args[i].type);
    if (grpc::string(args.args[i].key) == "key0") {
      EXPECT_STREQ("val0", args.args[i].value.string);
    } else if (grpc::string(args.args[i].key) == "key1") {
      EXPECT_STREQ("val1", args.args[i].value.string);
    }
  }
}

}  // namespace testing
}  // namespace grpc

<<<<<<< HEAD
int main(int argc, char** argv) { return RUN_ALL_TESTS(); }
=======
int main(int argc, char** argv) {
  ::testing::InitGoogleTest(&argc, argv);
  return RUN_ALL_TESTS();
}
>>>>>>> 52d43890
<|MERGE_RESOLUTION|>--- conflicted
+++ resolved
@@ -118,11 +118,7 @@
 }  // namespace testing
 }  // namespace grpc
 
-<<<<<<< HEAD
-int main(int argc, char** argv) { return RUN_ALL_TESTS(); }
-=======
 int main(int argc, char** argv) {
   ::testing::InitGoogleTest(&argc, argv);
   return RUN_ALL_TESTS();
-}
->>>>>>> 52d43890
+}