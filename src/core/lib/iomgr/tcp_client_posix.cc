--- conflicted
+++ resolved
@@ -294,13 +294,8 @@
   async_connect* ac;
   do {
     GPR_ASSERT(addr->len < ~(socklen_t)0);
-<<<<<<< HEAD
-    err = connect(fd, reinterpret_cast<const struct sockaddr*>(addr->addr),
+    err = connect(fd, reinterpret_cast<const grpc_sockaddr*>(addr->addr),
                   addr->len);
-=======
-    err = connect(fd, reinterpret_cast<const grpc_sockaddr*>(addr->addr),
-                  static_cast<socklen_t>(addr->len));
->>>>>>> 7e24da46
   } while (err < 0 && errno == EINTR);
   if (err >= 0) {
     char* addr_str = grpc_sockaddr_to_uri(addr);
