--- conflicted
+++ resolved
@@ -836,14 +836,9 @@
 
 static void destroy_encodings_accepted_by_peer(void* p) { return; }
 
-<<<<<<< HEAD
-static void set_encodings_accepted_by_peer(grpc_exec_ctx* exec_ctx,
-                                           grpc_call* call, grpc_mdelem mdel,
+static void set_encodings_accepted_by_peer(grpc_call* call, grpc_mdelem mdel,
                                            uint32_t* encodings_accepted_by_peer,
                                            bool stream_encoding) {
-=======
-static void set_encodings_accepted_by_peer(grpc_call* call, grpc_mdelem mdel) {
->>>>>>> 94e676e1
   size_t i;
   uint32_t algorithm;
   grpc_slice_buffer accept_encoding_parts;
@@ -878,48 +873,8 @@
           accept_encoding_entry_slice,
           (grpc_stream_compression_algorithm*)&algorithm);
     }
-<<<<<<< HEAD
     if (r) {
       GPR_BITSET(encodings_accepted_by_peer, algorithm);
-=======
-  }
-
-  grpc_slice_buffer_destroy_internal(&accept_encoding_parts);
-
-  grpc_mdelem_set_user_data(
-      mdel, destroy_encodings_accepted_by_peer,
-      (void*)(((uintptr_t)call->encodings_accepted_by_peer) + 1));
-}
-
-static void set_stream_encodings_accepted_by_peer(grpc_call* call,
-                                                  grpc_mdelem mdel) {
-  size_t i;
-  grpc_stream_compression_algorithm algorithm;
-  grpc_slice_buffer accept_encoding_parts;
-  grpc_slice accept_encoding_slice;
-  void* accepted_user_data;
-
-  accepted_user_data =
-      grpc_mdelem_get_user_data(mdel, destroy_encodings_accepted_by_peer);
-  if (accepted_user_data != nullptr) {
-    call->stream_encodings_accepted_by_peer =
-        (uint32_t)(((uintptr_t)accepted_user_data) - 1);
-    return;
-  }
-
-  accept_encoding_slice = GRPC_MDVALUE(mdel);
-  grpc_slice_buffer_init(&accept_encoding_parts);
-  grpc_slice_split(accept_encoding_slice, ",", &accept_encoding_parts);
-
-  /* Always support no compression */
-  GPR_BITSET(&call->stream_encodings_accepted_by_peer,
-             GRPC_STREAM_COMPRESS_NONE);
-  for (i = 0; i < accept_encoding_parts.count; i++) {
-    grpc_slice accept_encoding_entry_slice = accept_encoding_parts.slices[i];
-    if (grpc_stream_compression_algorithm_parse(accept_encoding_entry_slice,
-                                                &algorithm)) {
-      GPR_BITSET(&call->stream_encodings_accepted_by_peer, algorithm);
->>>>>>> 94e676e1
     } else {
       char* accept_encoding_entry_str =
           grpc_slice_to_c_string(accept_encoding_entry_slice);
@@ -1102,65 +1057,33 @@
 
 static void recv_initial_filter(grpc_call* call, grpc_metadata_batch* b) {
   if (b->idx.named.content_encoding != nullptr) {
-<<<<<<< HEAD
-=======
-    if (b->idx.named.grpc_encoding != nullptr) {
-      gpr_log(GPR_ERROR,
-              "Received both content-encoding and grpc-encoding header. "
-              "Ignoring grpc-encoding.");
-      grpc_metadata_batch_remove(b, b->idx.named.grpc_encoding);
-    }
->>>>>>> 94e676e1
     GPR_TIMER_BEGIN("incoming_stream_compression_algorithm", 0);
     set_incoming_stream_compression_algorithm(
         call, decode_stream_compression(b->idx.named.content_encoding->md));
     GPR_TIMER_END("incoming_stream_compression_algorithm", 0);
-<<<<<<< HEAD
-    grpc_metadata_batch_remove(exec_ctx, b, b->idx.named.content_encoding);
+    grpc_metadata_batch_remove(b, b->idx.named.content_encoding);
   }
   if (b->idx.named.grpc_encoding != nullptr) {
     GPR_TIMER_BEGIN("incoming_message_compression_algorithm", 0);
     set_incoming_message_compression_algorithm(
         call, decode_message_compression(b->idx.named.grpc_encoding->md));
     GPR_TIMER_END("incoming_message_compression_algorithm", 0);
-    grpc_metadata_batch_remove(exec_ctx, b, b->idx.named.grpc_encoding);
-=======
-    grpc_metadata_batch_remove(b, b->idx.named.content_encoding);
-  } else if (b->idx.named.grpc_encoding != nullptr) {
-    GPR_TIMER_BEGIN("incoming_compression_algorithm", 0);
-    set_incoming_compression_algorithm(
-        call, decode_compression(b->idx.named.grpc_encoding->md));
-    GPR_TIMER_END("incoming_compression_algorithm", 0);
     grpc_metadata_batch_remove(b, b->idx.named.grpc_encoding);
->>>>>>> 94e676e1
   }
   uint32_t message_encodings_accepted_by_peer = 1u;
   uint32_t stream_encodings_accepted_by_peer = 1u;
   if (b->idx.named.grpc_accept_encoding != nullptr) {
     GPR_TIMER_BEGIN("encodings_accepted_by_peer", 0);
-<<<<<<< HEAD
-    set_encodings_accepted_by_peer(exec_ctx, call,
-                                   b->idx.named.grpc_accept_encoding->md,
+    set_encodings_accepted_by_peer(call, b->idx.named.grpc_accept_encoding->md,
                                    &message_encodings_accepted_by_peer, false);
-    grpc_metadata_batch_remove(exec_ctx, b, b->idx.named.grpc_accept_encoding);
-=======
-    set_encodings_accepted_by_peer(call, b->idx.named.grpc_accept_encoding->md);
     grpc_metadata_batch_remove(b, b->idx.named.grpc_accept_encoding);
->>>>>>> 94e676e1
     GPR_TIMER_END("encodings_accepted_by_peer", 0);
   }
   if (b->idx.named.accept_encoding != nullptr) {
     GPR_TIMER_BEGIN("stream_encodings_accepted_by_peer", 0);
-<<<<<<< HEAD
-    set_encodings_accepted_by_peer(exec_ctx, call,
-                                   b->idx.named.accept_encoding->md,
+    set_encodings_accepted_by_peer(call, b->idx.named.accept_encoding->md,
                                    &stream_encodings_accepted_by_peer, true);
-    grpc_metadata_batch_remove(exec_ctx, b, b->idx.named.accept_encoding);
-=======
-    set_stream_encodings_accepted_by_peer(call,
-                                          b->idx.named.accept_encoding->md);
     grpc_metadata_batch_remove(b, b->idx.named.accept_encoding);
->>>>>>> 94e676e1
     GPR_TIMER_END("stream_encodings_accepted_by_peer", 0);
   }
   call->encodings_accepted_by_peer =
@@ -1304,6 +1227,7 @@
 
   if (bctl->op.send_initial_metadata) {
     grpc_metadata_batch_destroy(
+
         &call->metadata_batch[0 /* is_receiving */][0 /* is_trailing */]);
   }
   if (bctl->op.send_message) {
@@ -1311,6 +1235,7 @@
   }
   if (bctl->op.send_trailing_metadata) {
     grpc_metadata_batch_destroy(
+
         &call->metadata_batch[0 /* is_receiving */][1 /* is_trailing */]);
   }
   if (bctl->op.recv_trailing_metadata) {
@@ -1508,49 +1433,22 @@
   receiving_stream_ready(bctlp, error);
 }
 
-<<<<<<< HEAD
-static void validate_filtered_metadata(grpc_exec_ctx* exec_ctx,
-                                       batch_control* bctl) {
+static void validate_filtered_metadata(batch_control* bctl) {
   grpc_compression_algorithm compression_algorithm;
-=======
-static void validate_filtered_metadata(batch_control* bctl) {
->>>>>>> 94e676e1
   grpc_call* call = bctl->call;
   if (call->incoming_stream_compression_algorithm !=
           GRPC_STREAM_COMPRESS_NONE &&
       call->incoming_message_compression_algorithm !=
           GRPC_MESSAGE_COMPRESS_NONE) {
     char* error_msg = nullptr;
-<<<<<<< HEAD
     gpr_asprintf(&error_msg,
                  "Incoming stream has both stream compression (%d) and message "
                  "compression (%d).",
                  call->incoming_stream_compression_algorithm,
                  call->incoming_message_compression_algorithm);
     gpr_log(GPR_ERROR, "%s", error_msg);
-    cancel_with_status(exec_ctx, call, STATUS_FROM_SURFACE,
-                       GRPC_STATUS_INTERNAL, error_msg);
-=======
-    const grpc_compression_options compression_options =
-        grpc_channel_compression_options(call->channel);
-    if (algo >= GRPC_STREAM_COMPRESS_ALGORITHMS_COUNT) {
-      gpr_asprintf(&error_msg,
-                   "Invalid stream compression algorithm value '%d'.", algo);
-      gpr_log(GPR_ERROR, "%s", error_msg);
-      cancel_with_status(call, STATUS_FROM_SURFACE, GRPC_STATUS_UNIMPLEMENTED,
-                         error_msg);
-    } else if (grpc_compression_options_is_stream_compression_algorithm_enabled(
-                   &compression_options, algo) == 0) {
-      /* check if algorithm is supported by current channel config */
-      const char* algo_name = nullptr;
-      grpc_stream_compression_algorithm_name(algo, &algo_name);
-      gpr_asprintf(&error_msg, "Stream compression algorithm '%s' is disabled.",
-                   algo_name);
-      gpr_log(GPR_ERROR, "%s", error_msg);
-      cancel_with_status(call, STATUS_FROM_SURFACE, GRPC_STATUS_UNIMPLEMENTED,
-                         error_msg);
-    }
->>>>>>> 94e676e1
+    cancel_with_status(call, STATUS_FROM_SURFACE, GRPC_STATUS_INTERNAL,
+                       error_msg);
     gpr_free(error_msg);
   } else if (
       grpc_compression_algorithm_from_message_stream_compression_algorithm(
@@ -1562,8 +1460,8 @@
                  "compression (%d).",
                  call->incoming_stream_compression_algorithm,
                  call->incoming_message_compression_algorithm);
-    cancel_with_status(exec_ctx, call, STATUS_FROM_SURFACE,
-                       GRPC_STATUS_INTERNAL, error_msg);
+    cancel_with_status(call, STATUS_FROM_SURFACE, GRPC_STATUS_INTERNAL,
+                       error_msg);
     gpr_free(error_msg);
   } else {
     char* error_msg = nullptr;
@@ -1583,15 +1481,8 @@
       gpr_asprintf(&error_msg, "Compression algorithm '%s' is disabled.",
                    algo_name);
       gpr_log(GPR_ERROR, "%s", error_msg);
-<<<<<<< HEAD
-      cancel_with_status(exec_ctx, call, STATUS_FROM_SURFACE,
-                         GRPC_STATUS_UNIMPLEMENTED, error_msg);
-=======
       cancel_with_status(call, STATUS_FROM_SURFACE, GRPC_STATUS_UNIMPLEMENTED,
                          error_msg);
-    } else {
-      call->incoming_compression_algorithm = algo;
->>>>>>> 94e676e1
     }
     gpr_free(error_msg);
 
