--- conflicted
+++ resolved
@@ -44,19 +44,6 @@
    each time recvmsg (or equivalent) is called */
 #define GRPC_ARG_TCP_READ_CHUNK_SIZE "grpc.experimental.tcp_read_chunk_size"
 
-/** arguments for a tcp client connection */
-typedef struct {
-  /** set of pollsets interested in this connection */
-  grpc_pollset_set *interested_parties;
-  /** address to connect to */
-  const struct sockaddr *addr;
-  size_t addr_len;
-  /** deadline for connection */
-  gpr_timespec deadline;
-  /** channel arguments */
-  const grpc_channel_args *channel_args;
-} grpc_tcp_client_connect_args;
-
 /* Asynchronously connect to an address (specified as (addr, len)), and call
    cb with arg and the completed connection when done (or call cb with arg and
    NULL on failure).
@@ -64,13 +51,9 @@
    in this connection being established (in order to continue their work) */
 void grpc_tcp_client_connect(grpc_exec_ctx *exec_ctx, grpc_closure *on_connect,
                              grpc_endpoint **endpoint,
-<<<<<<< HEAD
-                             const grpc_tcp_client_connect_args *args);
-=======
                              grpc_pollset_set *interested_parties,
                              const grpc_channel_args *channel_args,
                              const grpc_resolved_address *addr,
                              gpr_timespec deadline);
->>>>>>> 11948f74
 
 #endif /* GRPC_CORE_LIB_IOMGR_TCP_CLIENT_H */